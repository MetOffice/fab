##############################################################################
# (c) Crown copyright Met Office. All rights reserved.
# For further details please refer to the file COPYRIGHT
# which you should have received as part of this distribution
##############################################################################
"""
This module contains :term:`Artefacts Getter` classes which return :term:`Artefact Collections <Artefact Collection>`
from the :term:`Artefact Store`.

These classes are used by the `run` method of :class:`~fab.steps.Step` classes to retrieve the artefacts
which need to be processed. Most steps have sensible defaults and can be configured with user-defined getters.

"""
from abc import ABC, abstractmethod
from pathlib import Path
from typing import Iterable, Union, Dict, List

from fab.parse import AnalysedFile

<<<<<<< HEAD
from fab.constants import BUILD_TREES
from fab.dep_tree import filter_source_tree
=======
from fab.dep_tree import filter_source_tree, AnalysedDependent
>>>>>>> 1e939c7b
from fab.util import suffix_filter


class ArtefactsGetter(ABC):
    """
    Abstract base class for artefact getters.

    """
    @abstractmethod
    def __call__(self, artefact_store):
        """
        :param artefact_store:
            The artefact store from which to retrieve.

        """
        pass


class CollectionGetter(ArtefactsGetter):
    """
    A simple artefact getter which returns one :term:`Artefact Collection` from the artefact_store.

    Example::

        `CollectionGetter('preprocessed_fortran')`

    """
    def __init__(self, collection_name):
        """
        :param collection_name:
            The name of the artefact collection to retrieve.

        """
        self.collection_name = collection_name

    def __call__(self, artefact_store):
        super().__call__(artefact_store)
        return artefact_store.get(self.collection_name, [])


class CollectionConcat(ArtefactsGetter):
    """
    Returns a concatenated list from multiple :term:`Artefact Collections <Artefact Collection>`
    (each expected to be an iterable).

    An :class:`~fab.artefacts.ArtefactsGetter` can be provided instead of a collection_name.

    Example::

        # The default source code getter for the Analyse step might look like this.
        DEFAULT_SOURCE_GETTER = CollectionConcat([
            'preprocessed_c',
            'preprocessed_fortran',
            SuffixFilter('all_source', '.f90'),
        ])

    """
    def __init__(self, collections: Iterable[Union[str, ArtefactsGetter]]):
        """
        :param collections:
            An iterable containing collection names (strings) or other ArtefactsGetters.

        """
        self.collections = collections

    # todo: ensure the labelled values are iterables
    def __call__(self, artefact_store: Dict):
        super().__call__(artefact_store)
        # todo: this should be a set, in case a file appears in multiple collections
        result = []
        for collection in self.collections:
            if isinstance(collection, str):
                result.extend(artefact_store.get(collection, []))
            elif isinstance(collection, ArtefactsGetter):
                result.extend(collection(artefact_store))
        return result


class SuffixFilter(ArtefactsGetter):
    """
    Returns the file paths in a :term:`Artefact Collection` (expected to be an iterable),
    filtered by suffix.

    Example::

        # The default source getter for the FortranPreProcessor step.
        DEFAULT_SOURCE = SuffixFilter('all_source', '.F90')

    """
    def __init__(self, collection_name: str, suffix: Union[str, List[str]]):
        """
        :param collection_name:
            The name of the artefact collection.
        :param suffix:
            A suffix string including the dot, or iterable of.

        """
        self.collection_name = collection_name
        self.suffixes = [suffix] if isinstance(suffix, str) else suffix

    def __call__(self, artefact_store):
        super().__call__(artefact_store)
        # todo: returning an empty list is probably "dishonest" if the collection doesn't exist - return None instead?
        fpaths: Iterable[Path] = artefact_store.get(self.collection_name, [])
        return suffix_filter(fpaths, self.suffixes)


class FilterBuildTrees(ArtefactsGetter):
    """
    Filter build trees by suffix.

    Returns one list of files to compile per build tree, of the form Dict[name, List[AnalysedDependent]]

    Example::

        # The default source getter for the CompileFortran step.
        DEFAULT_SOURCE_GETTER = FilterBuildTrees(suffix='.f90')

    """
    def __init__(self, suffix: Union[str, List[str]], collection_name: str = BUILD_TREES):
        """
        :param suffix:
            A suffix string, or iterable of, including the preceding dot.
        :param collection_name:
            The name of the artefact collection where we find the source trees.
            Defaults to the value in :py:const:`fab.constants.BUILD_TREES`.

        """
        self.collection_name = collection_name
        self.suffixes = [suffix] if isinstance(suffix, str) else suffix

    def __call__(self, artefact_store):
        super().__call__(artefact_store)

        build_trees = artefact_store[self.collection_name]

        build_lists: Dict[str, List[AnalysedDependent]] = {}
        for root, tree in build_trees.items():
            build_lists[root] = filter_source_tree(source_tree=tree, suffixes=self.suffixes)

        return build_lists<|MERGE_RESOLUTION|>--- conflicted
+++ resolved
@@ -15,14 +15,9 @@
 from pathlib import Path
 from typing import Iterable, Union, Dict, List
 
-from fab.parse import AnalysedFile
-
-<<<<<<< HEAD
 from fab.constants import BUILD_TREES
 from fab.dep_tree import filter_source_tree
-=======
-from fab.dep_tree import filter_source_tree, AnalysedDependent
->>>>>>> 1e939c7b
+from fab.parse import AnalysedFile
 from fab.util import suffix_filter
 
 
