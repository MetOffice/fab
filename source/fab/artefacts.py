--- conflicted
+++ resolved
@@ -32,11 +32,8 @@
             The artefact store from which to retrieve.
 
         """
-<<<<<<< HEAD
-=======
         raise NotImplementedError(f"__call__ must be implemented for "
                                   f"'{type(self).__name__}'.")
->>>>>>> 4eb9a4d3
 
 
 class CollectionGetter(ArtefactsGetter):
