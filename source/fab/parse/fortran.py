--- conflicted
+++ resolved
@@ -298,14 +298,9 @@
         if comment[:2] == "!$":
             # Check if it is a use statement with an OpenMP sentinel:
             # Use fparser's string reader to discard potential comment
-<<<<<<< HEAD
-            # TODO #13: once fparser supports reading the sentinels,
-            # this can be removed.
-=======
             # TODO #327: once fparser supports reading the sentinels,
             # this can be removed.
             # fparser issue: https://github.com/stfc/fparser/issues/443
->>>>>>> 546ee9e6
             reader = FortranStringReader(comment[2:])
             try:
                 line = reader.next()
