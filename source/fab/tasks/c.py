# (c) Crown copyright Met Office. All rights reserved.
# For further details please refer to the file COPYRIGHT
# which you should have received as part of this distribution
"""
C language handling classes.

"""
import logging
import warnings
from collections import deque
from pathlib import Path
from typing import List, Optional, Union, Tuple

try:
    import clang  # type: ignore
    import clang.cindex  # type: ignore
except ImportError:
    clang = None

from fab.dep_tree import AnalysedFile
from fab.util import log_or_dot, file_checksum

logger = logging.getLogger(__name__)


class CAnalyser(object):
    """
    Identify symbol definitions and dependencies in a C file.

    """

    def __init__(self):

        # runtime
        self._config = None

    # todo: simplifiy by passing in the file path instead of the analysed tokens?
    def _locate_include_regions(self, trans_unit) -> None:
        """
        Look for Fab pragmas identifying included code which came from system or user #includes.
        """
        # Aim is to identify where included (top level) regions start and end in the file
        self._include_region = []

        # Use a deque to implement a rolling window of 4 identifiers
        # (enough to be sure we can spot an entire pragma)
        identifiers: deque = deque([])
        for token in trans_unit.cursor.get_tokens():
            identifiers.append(token)
            if len(identifiers) < 4:
                continue

            if len(identifiers) > 4:
                identifiers.popleft()

            # Trigger off of the FAB identifier only to save
            # on joining the group too frequently
            if identifiers[2].spelling == "FAB":
                lineno = identifiers[2].location.line
                full = " ".join(id.spelling for id in identifiers)
                if full == "# pragma FAB SysIncludeStart":
                    self._include_region.append(
                        (lineno, "sys_include_start"))
                elif full == "# pragma FAB SysIncludeEnd":
                    self._include_region.append(
                        (lineno, "sys_include_end"))
                elif full == "# pragma FAB UsrIncludeStart":
                    self._include_region.append(
                        (lineno, "usr_include_start"))
                elif full == "# pragma FAB UsrIncludeEnd":
                    self._include_region.append(
                        (lineno, "usr_include_end"))

    def _check_for_include(self, lineno) -> Optional[str]:
        """Check whether a given line number is in a region that has come from an include."""
        # todo: don't need a stack?
        include_stack = []
        for region_line, region_type in self._include_region:
            if region_line > lineno:
                break
            if region_type.endswith("start"):
                include_stack.append(region_type.replace("_start", ""))
            elif region_type.endswith("end"):
                include_stack.pop()
        if include_stack:
            return include_stack[-1]
        else:
            return None

<<<<<<< HEAD
    def run(self, fpath: Path) \
            -> Union[Tuple[AnalysedFile, Path], Tuple[Exception, None]]:
=======
    def run(self, fpath: Path):

        if not clang:
            msg = 'clang not available, C analysis disabled'
            warnings.warn(msg, ImportWarning)
            return ImportWarning(msg)

>>>>>>> 9ddb2843
        log_or_dot(logger, f"analysing {fpath}")

        # do we already have analysis results for this file?
        # todo: dupe - probably best in a parser base class
        file_hash = file_checksum(fpath).file_hash
        analysis_fpath = Path(self._config.prebuild_folder / f'{fpath.stem}.{file_hash}.an')
        if analysis_fpath.exists():
            return AnalysedFile.load(analysis_fpath), analysis_fpath

        analysed_file = AnalysedFile(fpath=fpath, file_hash=file_hash)

        # parse the file
        try:
            index = clang.cindex.Index.create()
            translation_unit = index.parse(fpath, args=["-xc"])
        except Exception as err:
            logger.exception(f'error parsing {fpath}')
            return err, None

        # Create include region line mappings
        try:
            self._locate_include_regions(translation_unit)
        except Exception as err:
            logger.exception(f'error locating include regions {fpath}')
            return err, None

        # Now walk the actual nodes and find all relevant external symbols
        try:
            usr_symbols: List[str] = []
            for node in translation_unit.cursor.walk_preorder():
                if not node.spelling:
                    continue
                # ignore sys include stuff
                if self._check_for_include(node.location.line) == "sys_include":
                    continue
                logger.debug('Considering node: %s', node.spelling)

                if node.kind in {clang.cindex.CursorKind.FUNCTION_DECL, clang.cindex.CursorKind.VAR_DECL}:
                    self._process_symbol_declaration(analysed_file, node, usr_symbols)
                elif node.kind in {clang.cindex.CursorKind.CALL_EXPR, clang.cindex.CursorKind.DECL_REF_EXPR}:
                    self._process_symbol_dependency(analysed_file, node, usr_symbols)
        except Exception as err:
            logger.exception(f'error walking parsed nodes {fpath}')
            return err, None

        analysed_file.save(analysis_fpath)
        return analysed_file, analysis_fpath

    def _process_symbol_declaration(self, analysed_file, node, usr_symbols):
        # Identify symbol declarations which are definitions or user includes
        logger.debug('  * Is a declaration')
        if node.is_definition():
            # only global symbols can be used by other files, not static symbols
            if node.linkage == clang.cindex.LinkageKind.EXTERNAL:
                # This should catch function definitions which are exposed to the rest of the application
                logger.debug('  * Is defined in this file')
                # todo: ignore if inside user pragmas?
                analysed_file.add_symbol_def(node.spelling)
        else:
            # Record any user included symbols in case they're referenced later in the code
            if self._check_for_include(node.location.line) == "usr_include":
                logger.debug('  * Is not defined in this file')
                usr_symbols.append(node.spelling)

    def _process_symbol_dependency(self, analysed_file, node, usr_symbols):
        # When encountering a function call we should be able to
        # cross-reference it with a definition seen earlier; and
        # if it came from a user supplied header then we will
        # consider it a dependency within the project

        logger.debug('  * Is a symbol usage')
        if node.spelling in usr_symbols:
            logger.debug('  * Is a user symbol (so a dependency)')
            analysed_file.add_symbol_dep(node.spelling)<|MERGE_RESOLUTION|>--- conflicted
+++ resolved
@@ -87,18 +87,13 @@
         else:
             return None
 
-<<<<<<< HEAD
     def run(self, fpath: Path) \
             -> Union[Tuple[AnalysedFile, Path], Tuple[Exception, None]]:
-=======
-    def run(self, fpath: Path):
 
         if not clang:
             msg = 'clang not available, C analysis disabled'
             warnings.warn(msg, ImportWarning)
             return ImportWarning(msg)
-
->>>>>>> 9ddb2843
         log_or_dot(logger, f"analysing {fpath}")
 
         # do we already have analysis results for this file?
