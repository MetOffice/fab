--- conflicted
+++ resolved
@@ -106,9 +106,8 @@
         self.output_fpath = output_fpath
 
 
-<<<<<<< HEAD
-def input_to_output_fpath(source_root: Path, workspace: Path, input_path: Path):
-    build_output = workspace / BUILD_OUTPUT
+def input_to_output_fpath(source_root: Path, project_workspace: Path, input_path: Path):
+    build_output = project_workspace / BUILD_OUTPUT
 
     # perhaps it's already in the output folder? todo: can use Path.is_relative_to from Python 3.9
     try:
@@ -116,14 +115,8 @@
         return input_path
     except ValueError:
         pass
-
     rel_path = input_path.relative_to(source_root)
     return build_output / rel_path
-=======
-def input_to_output_fpath(source_root: Path, project_workspace: Path, input_path: Path):
-    rel_path = input_path.relative_to(source_root)
-    return project_workspace / BUILD_OUTPUT / rel_path
->>>>>>> 4c867c51
 
 
 def case_insensitive_replace(in_str: str, find: str, replace_with: str):
@@ -151,7 +144,14 @@
     return list(filter(lambda fpath: fpath.suffix in suffixes, fpaths))
 
 
-<<<<<<< HEAD
+def by_type(iterable, cls):
+    """
+    Find all the elements of an iterable which are of a given type.
+
+    """
+    return filter(lambda i: isinstance(i, cls), iterable)
+
+
 def check_for_errors(results, caller_label=None):
     """
     A helper function for multiprocessing steps, checks a list of results for any exceptions and handles gracefully.
@@ -163,12 +163,4 @@
         formatted_errors = "\n\n".join(map(str, exceptions))
         raise RuntimeError(
             f"{formatted_errors}\n\n{len(exceptions)} error(s) found {caller_label}"
-        )
-=======
-def by_type(iterable, cls):
-    """
-    Find all the elements of an iterable which are of a given type.
-
-    """
-    return filter(lambda i: isinstance(i, cls), iterable)
->>>>>>> 4c867c51
+        )