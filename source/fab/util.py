--- conflicted
+++ resolved
@@ -10,20 +10,15 @@
 
 import datetime
 import logging
-import os
 import sys
 import zlib
 from argparse import ArgumentParser
 from collections import namedtuple, defaultdict
 from pathlib import Path
 from time import perf_counter
-<<<<<<< HEAD
 from typing import Iterator, Iterable, Optional, Set, Dict, List, Tuple, Union
 
 from fab.tools import COMPILERS
-=======
-from typing import Iterator, Iterable, Optional, Dict, Set
->>>>>>> 3aaea3e2
 
 logger = logging.getLogger(__name__)
 
