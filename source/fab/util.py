--- conflicted
+++ resolved
@@ -293,7 +293,6 @@
     """
     # consider adding preprocessor, linker, optimisation, two-stage
     arg_parser = ArgumentParser()
-<<<<<<< HEAD
     group = arg_parser.add_argument_group(
         title='common arguments',
         description='Common arguments which can be passed to the BuildConfig.')
@@ -303,10 +302,6 @@
     group.add_argument(
         '--two-stage', action='store_true',
         help='Compile .mod files first in a separate pass. Theoretically faster in some projects.')
-=======
-    arg_parser.add_argument('--compiler', default=None)
-    arg_parser.add_argument('--two-stage', action='store_true')
     arg_parser.add_argument('--verbose', action='store_true')
->>>>>>> ddc9d367
 
     return arg_parser