##############################################################################
# (c) Crown copyright Met Office. All rights reserved.
# For further details please refer to the file COPYRIGHT
# which you should have received as part of this distribution
##############################################################################
"""
Various utility functions live here - until we give them a proper place to live!

"""

import datetime
import logging
import os
import sys
import zlib
from argparse import ArgumentParser
from collections import namedtuple, defaultdict
from pathlib import Path
from time import perf_counter
<<<<<<< HEAD
from typing import Iterator, Iterable, Optional, Set, Dict, Union, List
=======
from typing import Iterator, Iterable, Optional, Dict, Set, Union, List
>>>>>>> 1e939c7b

logger = logging.getLogger(__name__)


def log_or_dot(logger, msg):
    """
    Util function which prints a fullstop without a newline, except in debug logging where it logs a message.

    """
    if logger.isEnabledFor(logging.DEBUG):
        logger.debug(msg)
    elif logger.isEnabledFor(logging.INFO):
        print('.', end='')
        sys.stdout.flush()


def log_or_dot_finish(logger):
    """
    Util function which completes the row of fullstops from :func:`~fab.util.log_or_dot`,
    by printing a newline when not in debug logging.

    """
    if logger.isEnabledFor(logging.INFO):
        print('')


HashedFile = namedtuple("HashedFile", ['fpath', 'file_hash'])


def file_checksum(fpath):
    """
    Return a checksum of the given file.

    This function is deterministic, returning the same result across Python invocations.

    We use crc32 for now because it's deterministic, unlike out-the-box hash.
    We could seed hash with a non-random or look into hashlib, if/when we want to improve this.

    """
    with open(fpath, "rb") as infile:
        return HashedFile(fpath, zlib.crc32(infile.read()))


def string_checksum(s: str):
    """
    Return a checksum of the given string.

    This function is deterministic, returning the same result across Python invocations.

    We use crc32 for now because it's deterministic, unlike out-the-box hash.
    We could seed hash with a non-random or look into hashlib, if/when we want to improve this.

    """
    return zlib.crc32(s.encode())


def file_walk(path: Union[str, Path], ignore_folders: Optional[List[Path]] = None) -> Iterator[Path]:
    """
    Return every file in *path* and its sub-folders.

    :param path:
        Folder to iterate.
    :param ignore_folders:
        Pass in any folder if you don't want to traverse into. Please see explanation and intended use, below.

    .. note::

        The prebuild folder can contain multiple versions of a single, generated fortran file,
        created by multiple runs of the build config. The prebuild folder stores these copies for when they're next
<<<<<<< HEAD
        needed, when they are copied out and reused. We usually won't want to include this folder when
        searching for source code to analyse.
        To meet these needs, this function will not traverse into the given folders, if provided.
=======
        needed, when they are copied out and reused. We often don't want to include this folder when
        searching for source code to analyse.

        To meet these needs, this function will not traverse *into* the given folders, if provided.
>>>>>>> 1e939c7b

    """
    path = Path(path)
    assert path.is_dir(), f"not dir: '{path}'"
    ignore_folders = ignore_folders or []

    # Note: path here *can* be the prebuild folder
    for i in path.iterdir():
        if i.is_dir():
            # Don't recurse into the given folders.
            if i in ignore_folders:
                logger.debug(f'file_walk ignoring {i}')
                continue
            yield from file_walk(path=i, ignore_folders=ignore_folders)
        else:
            yield i


class Timer(object):
    """
    A simple timing context manager.

    """
    def __init__(self):
        self.start: Optional[float] = None
        self.taken: Optional[float] = None

    def __enter__(self):
        self.start = perf_counter()
        return self

    def __exit__(self, exc_type, exc_val, exc_tb):
        self.taken = perf_counter() - self.start


class TimerLogger(Timer):
    """
    A labelled timing context manager which logs the label and the time taken.

    """
    def __init__(self, label, res=0.001):
        super().__init__()
        self.label = label
        self.res = res

    def __enter__(self):
        super().__enter__()
        logger.info("\n" + self.label)
        return self

    def __exit__(self, exc_type, exc_val, exc_tb):
        super().__exit__(exc_type, exc_val, exc_tb)

        # log the time taken
        # don't bother reporting trivial timings
        seconds = int(self.taken / self.res) * self.res
        if seconds >= self.res:

            if seconds > 60:
                # convert to timedelta for human-friendly str()
                td = datetime.timedelta(seconds=seconds)
                logger.info(f"{self.label} took {td}")
            else:
                logger.info(f"{self.label} took {seconds:.3f}s")


# todo: move this
class CompiledFile(object):
    """
    A Fortran or C file which has been compiled.

    """
    def __init__(self, input_fpath, output_fpath):
        """
        :param input_fpath:
            The file that was compiled.
        :param output_fpath:
            The object file that was created.

        """
        # todo: Should just be the input_fpath, not the whole analysed file
        self.input_fpath = Path(input_fpath)
        self.output_fpath = Path(output_fpath)

    def __eq__(self, other):
        return vars(self) == vars(other)

    def __repr__(self):
        return f'CompiledFile({self.input_fpath}, {self.output_fpath})'


# todo: we should probably pass in the output folder, not the project workspace
def input_to_output_fpath(config, input_path: Path):
    """
    Convert a path in the project's source folder to the equivalent path in the output folder.

    Allows the given path to already be in the output folder.

    :param config:
        The config object, which defines the source and output folders.
    :param input_path:
        The path to transform from input to output folders.

    """
    build_output = config.build_output

    # perhaps it's already in the output folder? todo: can use Path.is_relative_to from Python 3.9
    try:
        input_path.relative_to(build_output)
        return input_path
    except ValueError:
        pass
    rel_path = input_path.relative_to(config.source_root)
    return build_output / rel_path


def suffix_filter(fpaths: Iterable[Path], suffixes: Iterable[str]):
    """
    Pull out all the paths with a given suffix from an iterable.

    :param fpaths:
        Iterable of paths.
    :param suffixes:
        Iterable of suffixes we want.

    """
    # todo: Just return the iterator from filter. Let the caller decide whether to turn into a list.
    return list(filter(lambda fpath: fpath.suffix in suffixes, fpaths))


def by_type(iterable, cls):
    """
    Find all the elements of an iterable which are of a given type.

    :param iterable:
        The iterable to search.
    :param cls:
        The type of the elements we want.

    """
    return filter(lambda i: isinstance(i, cls), iterable)


def get_fab_workspace() -> Path:
    """
    Read the Fab workspace from the `FAB_WORKSPACE` environment variable,
    defaulting to *~/fab-workspace*.

    """
    if os.getenv("FAB_WORKSPACE"):
        fab_workspace = Path(os.getenv("FAB_WORKSPACE"))  # type: ignore
    else:
        fab_workspace = Path(os.path.expanduser("~/fab-workspace"))
        logger.info(f"FAB_WORKSPACE not set, defaulting to {fab_workspace}")
    return fab_workspace


def get_prebuild_file_groups(prebuild_files: Iterable[Path]) -> Dict[str, Set]:
    """
    Group prebuild filenames by originating artefact.

    Prebuild filenames have the form `<stem>.<hash>.<suffix>`.
    This function creates a dict with wildcard key `<stem>.*.<suffix>`
    with each entry mapping to a set of all matching prebuild files.

    Given the input files *my_mod.123.o* and *my_mod.456.o*,
    returns a dict {'my_mod.*.o': {'my_mod.123.o', 'my_mod.456.o'}}

    """
    pbf_groups = defaultdict(set)

    for pbf in prebuild_files:
        stem_stem = pbf.stem.split('.')[0]
        wildcard_key = f'{stem_stem}.*{pbf.suffix}'
        pbf_groups[wildcard_key].add(pbf)

    return pbf_groups


def common_arg_parser() -> ArgumentParser:
    """
    A helper function returning an argument parser with common, useful arguments controlling command line tools.

    More arguments can be added. The caller must call `parse_args` on the returned parser.

    """
    # consider adding preprocessor, linker, optimisation, two-stage
    arg_parser = ArgumentParser()
    arg_parser.add_argument('--two-stage', action='store_true')
    arg_parser.add_argument('--verbose', action='store_true')

    return arg_parser<|MERGE_RESOLUTION|>--- conflicted
+++ resolved
@@ -17,11 +17,7 @@
 from collections import namedtuple, defaultdict
 from pathlib import Path
 from time import perf_counter
-<<<<<<< HEAD
-from typing import Iterator, Iterable, Optional, Set, Dict, Union, List
-=======
 from typing import Iterator, Iterable, Optional, Dict, Set, Union, List
->>>>>>> 1e939c7b
 
 logger = logging.getLogger(__name__)
 
@@ -91,16 +87,9 @@
 
         The prebuild folder can contain multiple versions of a single, generated fortran file,
         created by multiple runs of the build config. The prebuild folder stores these copies for when they're next
-<<<<<<< HEAD
         needed, when they are copied out and reused. We usually won't want to include this folder when
         searching for source code to analyse.
         To meet these needs, this function will not traverse into the given folders, if provided.
-=======
-        needed, when they are copied out and reused. We often don't want to include this folder when
-        searching for source code to analyse.
-
-        To meet these needs, this function will not traverse *into* the given folders, if provided.
->>>>>>> 1e939c7b
 
     """
     path = Path(path)
