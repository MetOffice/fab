##############################################################################
# (c) Crown copyright Met Office. All rights reserved.
# For further details please refer to the file COPYRIGHT
# which you should have received as part of this distribution
##############################################################################
"""
Various utility functions live here - until we give them a proper place to live!

"""

import datetime
import logging
import os
import subprocess
import sys
import warnings
import zlib
from argparse import ArgumentParser
from collections import namedtuple, defaultdict
from pathlib import Path
from time import perf_counter
from typing import Iterator, Iterable, Optional, Set, Dict, List

from fab.tools import COMPILERS

logger = logging.getLogger(__name__)


def log_or_dot(logger, msg):
    """
    Util function which prints a fullstop without a newline, except in debug logging where it logs a message.

    """
    if logger.isEnabledFor(logging.DEBUG):
        logger.debug(msg)
    elif logger.isEnabledFor(logging.INFO):
        print('.', end='')
        sys.stdout.flush()


def log_or_dot_finish(logger):
    """
    Util function which completes the row of fullstops from :func:`~fab.util.log_or_dot`,
    by printing a newline when not in debug logging.

    """
    if logger.isEnabledFor(logging.INFO):
        print('')


HashedFile = namedtuple("HashedFile", ['fpath', 'file_hash'])


def file_checksum(fpath):
    """
    Return a checksum of the given file.

    This function is deterministic, returning the same result across Python invocations.

    We use crc32 for now because it's deterministic, unlike out-the-box hash.
    We could seed hash with a non-random or look into hashlib, if/when we want to improve this.

    """
    with open(fpath, "rb") as infile:
        return HashedFile(fpath, zlib.crc32(infile.read()))


# todo: We're not sure we actually want to do modify incoming flags. Discuss...
# todo: this is compiler specific, rename - and do we want similar functions for other steps?
def remove_managed_flags(compiler, flags_in):
    """
    Remove flags which Fab manages.

    Fab prefers to specify a few compiler flags itself.
    For example, Fab wants to place module files in the `build_output` folder.
    The flag to do this differs with compiler.

    We don't want duplicate, possibly conflicting flags in our tool invocation so this function is used
    to remove any flags which Fab wants to manage.

    If the compiler is not known to Fab, we rely on the user to specify these flags in their config.

    .. note::

        This approach is due for discussion. It might not be desirable to modify user flags at all.

    """
    def remove_flag(flags: List[str], flag: str, len):
        while flag in flags:
            warnings.warn(f'removing managed flag {flag} for compiler {compiler}')
            flag_index = flags.index(flag)
            for _ in range(len):
                flags.pop(flag_index)

    known_compiler = COMPILERS.get(compiler)
    if not known_compiler:
        logger.warning('Unable to remove managed flags for unknown compiler. User config must specify managed flags.')
        return flags_in

    flags_out = [*flags_in]
    remove_flag(flags_out, known_compiler.compile_flag, 1)
    remove_flag(flags_out, known_compiler.module_folder_flag, 2)
    return flags_out


def flags_checksum(flags: List[str]):
    """
    Return a checksum of the flags.

    """
    return string_checksum(str(flags))


def string_checksum(s: str):
    """
    Return a checksum of the given string.

    This function is deterministic, returning the same result across Python invocations.

    We use crc32 for now because it's deterministic, unlike out-the-box hash.
    We could seed hash with a non-random or look into hashlib, if/when we want to improve this.

    """
    return zlib.crc32(s.encode())


def file_walk(path: Path) -> Iterator[Path]:
    """
    Return every file in *path* and its sub-folders.

    :param path:
        Folder to iterate.

    """
    assert path.is_dir(), f"not dir: '{path}'"
    for i in path.iterdir():
        if i.is_dir():
            yield from file_walk(i)
        else:
            yield i


class Timer(object):
    """
    A simple timing context manager.

    """
    def __init__(self):
        self.start: Optional[float] = None
        self.taken: Optional[float] = None

    def __enter__(self):
        self.start = perf_counter()
        return self

    def __exit__(self, exc_type, exc_val, exc_tb):
        self.taken = perf_counter() - self.start


class TimerLogger(Timer):
    """
    A labelled timing context manager which logs the label and the time taken.

    """
    def __init__(self, label, res=0.001):
        super().__init__()
        self.label = label
        self.res = res

    def __enter__(self):
        super().__enter__()
        logger.info("\n" + self.label)
        return self

    def __exit__(self, exc_type, exc_val, exc_tb):
        super().__exit__(exc_type, exc_val, exc_tb)

        # log the time taken
        # don't bother reporting trivial timings
        seconds = int(self.taken / self.res) * self.res
        if seconds >= self.res:

            if seconds > 60:
                # convert to timedelta for human-friendly str()
                td = datetime.timedelta(seconds=seconds)
                logger.info(f"{self.label} took {td}")
            else:
                logger.info(f"{self.label} took {seconds:.3f}s")


# todo: move this
class CompiledFile(object):
    """
    A Fortran or C file which has been compiled.

    """
    def __init__(self, input_fpath, output_fpath):
        """
        :param input_fpath:
            The file that was compiled.
        :param output_fpath:
            The object file that was created.

        """
        # todo: Should just be the input_fpath, not the whole analysed file
        self.input_fpath = Path(input_fpath)
        self.output_fpath = Path(output_fpath)

    def __eq__(self, other):
        return vars(self) == vars(other)

    def __repr__(self):
        return f'CompiledFile({self.input_fpath}, {self.output_fpath})'


# todo: we should probably pass in the output folder, not the project workspace
def input_to_output_fpath(config, input_path: Path):
    """
    Convert a path in the project's source folder to the equivalent path in the output folder.

    Allows the given path to already be in the output folder.

    :param config:
        The config object, which defines the source and output folders.
    :param input_path:
        The path to transform from input to output folders.

    """
    build_output = config.build_output

    # perhaps it's already in the output folder? todo: can use Path.is_relative_to from Python 3.9
    try:
        input_path.relative_to(build_output)
        return input_path
    except ValueError:
        pass
    rel_path = input_path.relative_to(config.source_root)
    return build_output / rel_path


def run_command(command, env=None, cwd=None, capture_output=True):
    """
    Run a CLI command.

    :param command:
        List of strings to be sent to :func:`subprocess.run` as the command.
    :param env:
        Optional env for the command. By default it will use the current session's environment.
    :param capture_output:
        If True, capture and return stdout. If False, the command will print its output directly to the console.

    """
    logger.debug(f'run_command: {command}')
    res = subprocess.run(command, capture_output=capture_output, env=env, cwd=cwd)
    if res.returncode != 0:
        msg = f'Command failed:\n{command}'
        if res.stdout:
            msg += f'\n{res.stdout.decode()}'
        if res.stderr:
            msg += f'\n{res.stderr.decode()}'
        raise RuntimeError(msg)

    if capture_output:
        return res.stdout.decode()


def suffix_filter(fpaths: Iterable[Path], suffixes: Iterable[str]):
    """
    Pull out all the paths with a given suffix from an iterable.

    :param fpaths:
        Iterable of paths.
    :param suffixes:
        Iterable of suffixes we want.

    """
    # todo: Just return the iterator from filter. Let the caller decide whether to turn into a list.
    return list(filter(lambda fpath: fpath.suffix in suffixes, fpaths))


def by_type(iterable, cls):
    """
    Find all the elements of an iterable which are of a given type.

    :param iterable:
        The iterable to search.
    :param cls:
        The type of the elements we want.

    """
    return filter(lambda i: isinstance(i, cls), iterable)


<<<<<<< HEAD
def get_mod_hashes(analysed_files: Set[AnalysedFile], config) -> Dict[str, int]:
    """
    Get the hash of every module file defined in the list of analysed files.

    """
    mod_hashes = {}
    for af in analysed_files:
        for mod_def in af.module_defs:
            fpath: Path = config.build_output / f'{mod_def}.mod'
            mod_hashes[mod_def] = file_checksum(fpath).file_hash

    return mod_hashes


def get_fab_workspace() -> Path:
    if os.getenv("FAB_WORKSPACE"):
        fab_workspace = Path(os.getenv("FAB_WORKSPACE"))  # type: ignore
    else:
        fab_workspace = Path(os.path.expanduser("~/fab-workspace"))
        logger.info(f"FAB_WORKSPACE not set, defaulting to {fab_workspace}")
    return fab_workspace


def get_prebuild_file_groups(prebuild_files: Iterable[Path]) -> Dict[str, Set[Path]]:
=======
def get_prebuild_file_groups(prebuild_files) -> Dict[str, Set]:
>>>>>>> 4049a586
    """
    Group prebuild filenames by originating artefact.

    Prebuild filenames have the form `<stem>.<hash>.<suffix>`.
    This function creates a dict with wildcard key `<stem>.*.<suffix>`
    with each entry mapping to a set of all matching prebuild files.

    Given the input files *my_mod.123.o* and *my_mod.456.o*,
    returns a dict {'my_mod.*.o': {'my_mod.123.o', 'my_mod.456.o'}}

    :param prebuild_files:
        Collection of Paths to group.

    """
    pbf_groups = defaultdict(set)

    for f in prebuild_files:
        stem_stem = f.stem.split('.')[0]
        wildcard_key = f'{stem_stem}.*{f.suffix}'
        pbf_groups[wildcard_key].add(f)

    return pbf_groups


def common_arg_parser():
    """
    A helper function returning an argument parser with common, useful arguments controlling command line tools.

    More arguments can be added as needed by the calling code.

    """
    # consider adding preprocessor, linker, optimisation, two-stage
    arg_parser = ArgumentParser()
    arg_parser.add_argument('--compiler', default=None)
    arg_parser.add_argument('--two-stage', action='store_true')

    return arg_parser<|MERGE_RESOLUTION|>--- conflicted
+++ resolved
@@ -291,21 +291,6 @@
     return filter(lambda i: isinstance(i, cls), iterable)
 
 
-<<<<<<< HEAD
-def get_mod_hashes(analysed_files: Set[AnalysedFile], config) -> Dict[str, int]:
-    """
-    Get the hash of every module file defined in the list of analysed files.
-
-    """
-    mod_hashes = {}
-    for af in analysed_files:
-        for mod_def in af.module_defs:
-            fpath: Path = config.build_output / f'{mod_def}.mod'
-            mod_hashes[mod_def] = file_checksum(fpath).file_hash
-
-    return mod_hashes
-
-
 def get_fab_workspace() -> Path:
     if os.getenv("FAB_WORKSPACE"):
         fab_workspace = Path(os.getenv("FAB_WORKSPACE"))  # type: ignore
@@ -316,9 +301,6 @@
 
 
 def get_prebuild_file_groups(prebuild_files: Iterable[Path]) -> Dict[str, Set[Path]]:
-=======
-def get_prebuild_file_groups(prebuild_files) -> Dict[str, Set]:
->>>>>>> 4049a586
     """
     Group prebuild filenames by originating artefact.
 
