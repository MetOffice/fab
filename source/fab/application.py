--- conflicted
+++ resolved
@@ -41,15 +41,21 @@
             print(unit)
             for filename in files:
                 print('    found in: ' + str(filename))
-<<<<<<< HEAD
-                print('    depends on: ' + str(db.depends_on(unit)))
+                print('    depends on: ' + str(fortran_db.depends_on(unit)))
 
 
 class Dump(object):
     def __init__(self, workspace: Path):
-        self._state = StateDatabase(workspace)
+        self._state = SqliteStateDatabase(workspace)
 
     def run(self, stream=sys.stdout):
+        file_view = FileInfoDatabase(self._state)
+        print("File View", file=stream)
+        for filename in file_view.get_all_filenames():
+            file_info = file_view.get_file_info(filename)
+            print(f"  File   : {file_info.filename}", file=stream)
+            print(f"    Hash : {file_info.adler32}", file=stream)
+
         fortran_view = FortranWorkingState(self._state)
         print("Fortran View", file=stream)
         for program_unit, found_in in fortran_view.iterate_program_units():
@@ -58,7 +64,4 @@
             print(f"    Found in      : {', '.join(filenames)}", file=stream)
             prerequisites = fortran_view.depends_on(program_unit)
             print(f"    Prerequisites : {', '.join(prerequisites)}",
-                  file=stream)
-=======
-                print('    depends on: ' + str(fortran_db.depends_on(unit)))
->>>>>>> ac646105
+                  file=stream)