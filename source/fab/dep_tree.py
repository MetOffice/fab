##############################################################################
# (c) Crown copyright Met Office. All rights reserved.
# For further details please refer to the file COPYRIGHT
# which you should have received as part of this distribution
##############################################################################
"""
Classes and helper functions related to the dependency tree, as created by the analysis stage.

"""

# todo: we've since adopted the term "source tree", so we should probably rename this module to match.

import logging
from pathlib import Path
from typing import Set, Dict, Iterable, Union

logger = logging.getLogger(__name__)


# todo: this might be better placed in the analyse step
class AnalysedFile(object):
    """
    An analysis result for a single file, containing symbol definitions and dependencies.

    File dependencies are set after construction.

    The object can represent itself as a dict for use with a csv.DictWriter.

<<<<<<< HEAD
    def __init__(self, fpath, file_hash,
                 module_defs=None, symbol_defs=None,
                 module_deps=None, symbol_deps=None,
                 file_deps=None, mo_commented_file_deps=None):
        self.fpath: Path = Path(fpath)
        self.file_hash = file_hash
        self.module_defs: Set[str] = set(module_defs or {})
        self.symbol_defs: Set[str] = set(symbol_defs or {})
        self.module_deps: Set[str] = set(module_deps or {})
=======
    """
    def __init__(self, fpath: Union[str, Path], file_hash: int, module_defs=None, symbol_defs=None,
                 symbol_deps=None, file_deps=None, mo_commented_file_deps=None):
        """
        :param fpath:
            The source file that was analysed.
        :param file_hash:
            The hash of the source.
        :param module_defs:
            Set of module names defined by this source file.
            A subset of symbol_defs
        :param symbol_defs:
            Set of symbol names defined by this source file.
        :param symbol_deps:
            Set of symbol names used by this source file.
            Can include symbols in the same file.
        :param file_deps:
            Other files on which this source depends. Must not include itself.
        :param mo_commented_file_deps:
            A set of C file names, without paths, on which this file depends.
            Comes from "DEPENDS ON:" comments which end in ".o".

        """
        self.fpath = Path(fpath)
        self.file_hash = file_hash
        self.module_defs: Set[str] = set(module_defs or {})  # a subset of symbol_defs
        self.symbol_defs: Set[str] = set(symbol_defs or {})
>>>>>>> 6dcaa340
        self.symbol_deps: Set[str] = set(symbol_deps or {})
        self.file_deps: Set[Path] = set(file_deps or {})

        # dependencies from Met Office "DEPENDS ON:" code comments which refer to a c file
        self.mo_commented_file_deps: Set[str] = mo_commented_file_deps or set()

        assert all([d and len(d) for d in self.module_defs]), "bad module definitions"
        assert all([d and len(d) for d in self.symbol_defs]), "bad symbol definitions"
        assert all([d and len(d) for d in self.module_deps]), "bad symbol dependencies"
        assert all([d and len(d) for d in self.symbol_deps]), "bad symbol dependencies"

<<<<<<< HEAD
        # todo: this feels a little clanky. We could just maintain separate lists of moduloes and other symbols,
        #   but that feels more clanky.
        assert self.module_defs <= self.symbol_defs, "modules definitions must also be symbol definitions"
        assert self.module_deps <= self.symbol_deps, "modules dependencies must also be symbol dependencies"
=======
        # todo: this feels a little clanky. We could just maintain separate lists of modules and other symbols,
        #   but that feels more clanky.
        assert self.module_defs <= self.symbol_defs, "modules must be symbols"
>>>>>>> 6dcaa340

    def add_module_def(self, name):
        self.module_defs.add(name.lower())
        self.add_symbol_def(name)

    def add_symbol_def(self, name):
        assert name and len(name)
        self.symbol_defs.add(name.lower())

    def add_module_dep(self, name):
        self.module_deps.add(name.lower())
        self.add_symbol_dep(name)

    def add_symbol_dep(self, name):
        assert name and len(name)
        self.symbol_deps.add(name.lower())

    def add_file_dep(self, name):
        assert name and len(name)
        self.file_deps.add(name)

    @classmethod
    def field_names(cls):
        """Defines the order in which we want fields to appear if a human is reading them"""
        return [
<<<<<<< HEAD
            'fpath', 'file_hash',
            'module_defs', 'symbol_defs',
            'module_deps', 'symbol_deps',
            'file_deps', 'mo_commented_file_deps',
        ]
=======
            'fpath', 'file_hash', 'module_defs', 'symbol_defs', 'symbol_deps', 'file_deps', 'mo_commented_file_deps']
>>>>>>> 6dcaa340

    def __str__(self):
        values = [getattr(self, field_name) for field_name in self.field_names()]
        return 'AnalysedFile ' + ' '.join(map(str, values))

    def __repr__(self):
        params = ', '.join([f'{f}={getattr(self, f)}' for f in self.field_names()])
        return f'AnalysedFile({params})'

    def __eq__(self, other):
        return vars(self) == vars(other)

    def __hash__(self):
        return hash((
            self.fpath,
            self.file_hash,
            tuple(sorted(self.module_defs)),
            tuple(sorted(self.symbol_defs)),
            tuple(sorted(self.module_deps)),
            tuple(sorted(self.symbol_deps)),
            tuple(sorted(self.file_deps)),
            tuple(sorted(self.mo_commented_file_deps)),
        ))

    def to_str_dict(self) -> Dict[str, str]:
        """
        Convert to a dict of strings. For example, when writing to a CsvWriter.

        """
        # note: our sets currently become strings with undefined order
        return {
            "fpath": str(self.fpath),
            "file_hash": str(self.file_hash),
            "module_defs": ';'.join(self.module_defs),
            "symbol_defs": ';'.join(self.symbol_defs),
<<<<<<< HEAD
            "module_deps": ';'.join(self.module_deps),
=======
>>>>>>> 6dcaa340
            "symbol_deps": ';'.join(self.symbol_deps),
            "file_deps": ';'.join(map(str, self.file_deps)),
            "mo_commented_file_deps": ';'.join(self.mo_commented_file_deps),
        }

    @classmethod
    def from_str_dict(cls, d):
        """Convert from a dict of strings. For example, when reading from a CsvWriter."""
        return cls(
            fpath=Path(d["fpath"]),
            file_hash=int(d["file_hash"]),
            module_defs=set(d["module_defs"].split(';')) if d["module_defs"] else set(),
            symbol_defs=set(d["symbol_defs"].split(';')) if d["symbol_defs"] else set(),
<<<<<<< HEAD
            module_deps=set(d["module_deps"].split(';')) if d["module_deps"] else set(),
=======
>>>>>>> 6dcaa340
            symbol_deps=set(d["symbol_deps"].split(';')) if d["symbol_deps"] else set(),
            file_deps=set(map(Path, d["file_deps"].split(';'))) if d["file_deps"] else set(),
            mo_commented_file_deps=set(d["mo_commented_file_deps"].split(';')) if d["mo_commented_file_deps"] else set()
        )


# Possibly overkill to have a class for this, but it makes analysis code simpler via type filtering.
class EmptySourceFile(object):
    """
    An analysis result for a file which resulted in an empty parse tree.

    """
    def __init__(self, fpath: Path):
        self.fpath = fpath


def extract_sub_tree(source_tree: Dict[Path, AnalysedFile], root: Path, verbose=False) -> Dict[Path, AnalysedFile]:
    """
    Extract the subtree required to build the target, from the full source tree of all analysed source files.

    :param source_tree:
        The source tree of analysed files.
    :param root:
        The root of the dependency tree, this is the filename containing the Fortran program.
    :param verbose:
        Log missing dependencies.

    """
    result: Dict[Path, AnalysedFile] = dict()
    missing: Set[Path] = set()

    _extract_sub_tree(src_tree=source_tree, key=root, dst_tree=result, missing=missing, verbose=verbose)

    if missing:
        logger.warning(f"{root} has missing deps: {missing}")

    return result


def _extract_sub_tree(src_tree: Dict[Path, AnalysedFile], key: Path,
                      dst_tree: Dict[Path, AnalysedFile], missing: Set[Path], verbose: bool, indent: int = 0):
    # is this node already in the sub tree?
    if key in dst_tree:
        return

    if verbose:
        logger.debug("----" * indent + str(key))

    # add it to the output tree
    node = src_tree[key]
    assert node.fpath == key, "tree corrupted"
    dst_tree[key] = node

    # add its child deps
    for file_dep in node.file_deps:

        # one of its deps is missing!
        if not src_tree.get(file_dep):
            if logger and verbose:
                logger.debug("----" * indent + " !!MISSING!! " + str(file_dep))
            missing.add(file_dep)
            continue

        # add this child dep
        _extract_sub_tree(
            src_tree=src_tree, key=file_dep, dst_tree=dst_tree, missing=missing, verbose=verbose, indent=indent + 1)


def add_mo_commented_file_deps(source_tree: Dict[Path, AnalysedFile]):
    """
    Handle dependencies from Met Office "DEPENDS ON:" code comments which refer to a c file.
    These are the comments which refer to a .o file and not those which just refer to symbols.

    :param source_tree:
        The source tree of analysed files.

    """
    analysed_fortran = filter_source_tree(source_tree, '.f90')
    analysed_c = filter_source_tree(source_tree, '.c')

    lookup = {c.fpath.name: c for c in analysed_c}
    num_found = 0
    for f in analysed_fortran:
        num_found += len(f.mo_commented_file_deps)
        for dep in f.mo_commented_file_deps:
            f.file_deps.add(lookup[dep].input_fpath)
    logger.info(f"processed {num_found} DEPENDS ON file dependencies")


def filter_source_tree(source_tree: Dict[Path, AnalysedFile], suffixes: Iterable[str]):
    """
    Pull out files with the given extensions from a source tree.

    Returns a list of :class:`~fab.dep_tree.AnalysedFile`.

    :param source_tree:
        The source tree of analysed files.
    :param suffixes:
        The suffixes we want, including the dot.

    """
    all_files: Iterable[AnalysedFile] = source_tree.values()
    return [af for af in all_files if af.fpath.suffix in suffixes]


def validate_dependencies(source_tree):
    """
    If any dep is missing from the tree, then it's unknown code and we won't be able to compile.

    :param source_tree:
        The source tree of analysed files.

    """
    missing = set()
    for f in source_tree.values():
        missing.update([str(file_dep) for file_dep in f.file_deps if file_dep not in source_tree])

    if missing:
        logger.error(f"Unknown dependencies, expecting build to fail: {', '.join(sorted(missing))}")<|MERGE_RESOLUTION|>--- conflicted
+++ resolved
@@ -26,20 +26,11 @@
 
     The object can represent itself as a dict for use with a csv.DictWriter.
 
-<<<<<<< HEAD
-    def __init__(self, fpath, file_hash,
+    """
+    def __init__(self, fpath: Union[str, Path], file_hash: int,
                  module_defs=None, symbol_defs=None,
                  module_deps=None, symbol_deps=None,
                  file_deps=None, mo_commented_file_deps=None):
-        self.fpath: Path = Path(fpath)
-        self.file_hash = file_hash
-        self.module_defs: Set[str] = set(module_defs or {})
-        self.symbol_defs: Set[str] = set(symbol_defs or {})
-        self.module_deps: Set[str] = set(module_deps or {})
-=======
-    """
-    def __init__(self, fpath: Union[str, Path], file_hash: int, module_defs=None, symbol_defs=None,
-                 symbol_deps=None, file_deps=None, mo_commented_file_deps=None):
         """
         :param fpath:
             The source file that was analysed.
@@ -62,9 +53,9 @@
         """
         self.fpath = Path(fpath)
         self.file_hash = file_hash
-        self.module_defs: Set[str] = set(module_defs or {})  # a subset of symbol_defs
+        self.module_defs: Set[str] = set(module_defs or {})
         self.symbol_defs: Set[str] = set(symbol_defs or {})
->>>>>>> 6dcaa340
+        self.module_deps: Set[str] = set(module_deps or {})
         self.symbol_deps: Set[str] = set(symbol_deps or {})
         self.file_deps: Set[Path] = set(file_deps or {})
 
@@ -76,16 +67,10 @@
         assert all([d and len(d) for d in self.module_deps]), "bad symbol dependencies"
         assert all([d and len(d) for d in self.symbol_deps]), "bad symbol dependencies"
 
-<<<<<<< HEAD
-        # todo: this feels a little clanky. We could just maintain separate lists of moduloes and other symbols,
-        #   but that feels more clanky.
-        assert self.module_defs <= self.symbol_defs, "modules definitions must also be symbol definitions"
-        assert self.module_deps <= self.symbol_deps, "modules dependencies must also be symbol dependencies"
-=======
         # todo: this feels a little clanky. We could just maintain separate lists of modules and other symbols,
         #   but that feels more clanky.
         assert self.module_defs <= self.symbol_defs, "modules must be symbols"
->>>>>>> 6dcaa340
+        assert self.module_deps <= self.symbol_deps, "modules dependencies must also be symbol dependencies"
 
     def add_module_def(self, name):
         self.module_defs.add(name.lower())
@@ -111,15 +96,11 @@
     def field_names(cls):
         """Defines the order in which we want fields to appear if a human is reading them"""
         return [
-<<<<<<< HEAD
             'fpath', 'file_hash',
             'module_defs', 'symbol_defs',
             'module_deps', 'symbol_deps',
             'file_deps', 'mo_commented_file_deps',
         ]
-=======
-            'fpath', 'file_hash', 'module_defs', 'symbol_defs', 'symbol_deps', 'file_deps', 'mo_commented_file_deps']
->>>>>>> 6dcaa340
 
     def __str__(self):
         values = [getattr(self, field_name) for field_name in self.field_names()]
@@ -155,10 +136,7 @@
             "file_hash": str(self.file_hash),
             "module_defs": ';'.join(self.module_defs),
             "symbol_defs": ';'.join(self.symbol_defs),
-<<<<<<< HEAD
             "module_deps": ';'.join(self.module_deps),
-=======
->>>>>>> 6dcaa340
             "symbol_deps": ';'.join(self.symbol_deps),
             "file_deps": ';'.join(map(str, self.file_deps)),
             "mo_commented_file_deps": ';'.join(self.mo_commented_file_deps),
@@ -172,10 +150,7 @@
             file_hash=int(d["file_hash"]),
             module_defs=set(d["module_defs"].split(';')) if d["module_defs"] else set(),
             symbol_defs=set(d["symbol_defs"].split(';')) if d["symbol_defs"] else set(),
-<<<<<<< HEAD
             module_deps=set(d["module_deps"].split(';')) if d["module_deps"] else set(),
-=======
->>>>>>> 6dcaa340
             symbol_deps=set(d["symbol_deps"].split(';')) if d["symbol_deps"] else set(),
             file_deps=set(map(Path, d["file_deps"].split(';'))) if d["file_deps"] else set(),
             mo_commented_file_deps=set(d["mo_commented_file_deps"].split(';')) if d["mo_commented_file_deps"] else set()
