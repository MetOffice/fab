--- conflicted
+++ resolved
@@ -11,23 +11,13 @@
 # todo: we've since adopted the term "source tree", so we should probably rename this module to match.
 import logging
 from pathlib import Path
-<<<<<<< HEAD
-from typing import Set, Dict, Iterable, List
-
-from fab.parse import AnalysedDependent
-from fab.parse.c import AnalysedC
-from fab.parse.fortran import AnalysedFortran
-=======
 from typing import Set, Dict, Iterable, List, Union, Optional, Any
 
 from fab.parse import AnalysedFile
->>>>>>> 1e939c7b
 
 logger = logging.getLogger(__name__)
 
 
-<<<<<<< HEAD
-=======
 # Todo: Better name? It's an analysed file in a dependency tree
 #       (as opposed to an analysed x90 for example, which isn't part of this tree dependency analysis).
 class AnalysedDependent(AnalysedFile, ABC):
@@ -105,7 +95,6 @@
         )
 
 
->>>>>>> 1e939c7b
 def extract_sub_tree(source_tree: Dict[Path, AnalysedDependent], root: Path, verbose=False)\
         -> Dict[Path, AnalysedDependent]:
     """
@@ -159,42 +148,12 @@
             src_tree=src_tree, key=file_dep, dst_tree=dst_tree, missing=missing, verbose=verbose, indent=indent + 1)
 
 
-<<<<<<< HEAD
-def add_mo_commented_file_deps(source_tree: Dict[Path, AnalysedDependent]):
-    """
-    Handle dependencies from Met Office "DEPENDS ON:" code comments which refer to a c file.
-    These are the comments which refer to a .o file and not those which just refer to symbols.
-
-    :param source_tree:
-        The source tree of analysed files.
-
-    """
-    # todo: might be better to filter by type here, i.e. AnalysedFortran
-    analysed_fortran: List[AnalysedFortran] = filter_source_tree(source_tree, ['.f90'])  # type: ignore
-    analysed_c: List[AnalysedC] = filter_source_tree(source_tree, ['.c'])  # type: ignore
-
-    lookup = {c.fpath.name: c for c in analysed_c}
-    num_found = 0
-    for f in analysed_fortran:
-        num_found += len(f.mo_commented_file_deps)
-        for dep in f.mo_commented_file_deps:
-            f.file_deps.add(lookup[dep].fpath)
-    logger.info(f"processed {num_found} DEPENDS ON file dependencies")
-
-
-def filter_source_tree(source_tree: Dict[Path, AnalysedDependent], suffixes: Iterable[str])\
-        -> List[AnalysedDependent]:
-    """
-    Pull out files with the given extensions from a source tree.
-
-=======
 def filter_source_tree(source_tree: Dict[Path, AnalysedDependent], suffixes: Iterable[str]) -> List[AnalysedDependent]:
     """
     Pull out files with the given extensions from a source tree.
 
     Returns a list of :class:`~fab.dep_tree.AnalysedDependent`.
 
->>>>>>> 1e939c7b
     :param source_tree:
         The source tree of analysed files.
     :param suffixes:
