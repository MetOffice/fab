"""
Classes and helper functions related to the dependency tree, as created by the analysis stage.

"""
import logging
from pathlib import Path
from typing import Set, Dict, List

logger = logging.getLogger(__name__)


class AnalysedFile(object):
    """
    An analysis result for a single file, containing symbol definitions and depdendencies.

    File dependencies will also be stored here.
    The object can present itself as a dict for use with a csv.DictWriter.

<<<<<<< HEAD
    def __init__(self, fpath: Path, file_hash, symbol_deps=None, symbol_defs=None, file_deps=None,
                 mo_commented_file_deps=None):
=======
    """
    def __init__(self, fpath: Path, file_hash, symbol_deps=None, symbol_defs=None, file_deps=None, mo_commented_file_deps=None):
>>>>>>> 9be9c2cc
        self.fpath = fpath
        self.file_hash = file_hash
        self.symbol_defs: Set[str] = symbol_defs or set()
        self.symbol_deps: Set[str] = symbol_deps or set()
        self.file_deps: Set[Path] = file_deps or set()

        # dependencies from Met Office "DEPENDS ON:" code comments which refer to a c file
        self.mo_commented_file_deps: Set[str] = mo_commented_file_deps or set()

        assert all([d and len(d) for d in self.symbol_defs]), "bad symbol definitions"
        assert all([d and len(d) for d in self.symbol_deps]), "bad symbol dependencies"
        # assert all([f and len(str(f)) for f in self.file_deps]), "bad file dependencies"

    def add_symbol_def(self, name):
        assert name and len(name)
        self.symbol_defs.add(name.lower())

    def add_symbol_dep(self, name):
        assert name and len(name)
        self.symbol_deps.add(name.lower())

    def add_file_dep(self, name):
        assert name and len(name)
        self.file_deps.add(name)

    def dump(self, outfile):
        outfile.write(f"{self.fpath} {self.file_hash}\n"
                      f"  symb defs: {sorted(self.symbol_defs)}\n"
                      f"  symb deps: {sorted(self.symbol_deps)}\n"
                      f"  file deps: {sorted(self.file_deps)}\n"
                      f"  modo deps: {sorted(self.mo_commented_file_deps)}\n")

    def __str__(self):
        return f"AnalysedFile {self.fpath} {self.file_hash} {self.symbol_defs} {self.symbol_deps} {self.file_deps}"

    def __eq__(self, other):
        return (
                self.fpath == other.fpath and
                self.file_hash == other.file_hash and
                self.symbol_defs == other.symbol_defs and
                self.symbol_deps == other.symbol_deps and
                self.file_deps == other.file_deps and
                self.mo_commented_file_deps == other.mo_commented_file_deps
        )

    def __hash__(self):
        return hash((
            self.fpath,
            self.file_hash,
            tuple(sorted(self.symbol_defs)),
            tuple(sorted(self.symbol_deps)),
            tuple(sorted(self.file_deps)),
            tuple(sorted(self.mo_commented_file_deps)),
        ))

    #
    # this stuff is for reading and writing with a csv.DictWriter
    #

    @classmethod
    def field_names(cls):
        return ['fpath', 'file_hash', 'symbol_defs', 'symbol_deps', 'file_deps', 'mo_commented_file_deps']

    def as_dict(self):
        """Serialise"""
        return {
            "fpath": self.fpath,
            "file_hash": self.file_hash,
            "symbol_deps": ';'.join(self.symbol_deps),
            "symbol_defs": ';'.join(self.symbol_defs),
            "file_deps": ';'.join(map(str, self.file_deps)),
            "mo_commented_file_deps": ';'.join(self.mo_commented_file_deps),
        }

    @classmethod
    def from_dict(cls, d):
        """Deserialise"""
        return cls(
            fpath=Path(d["fpath"]),
            file_hash=int(d["file_hash"]),
            symbol_deps=d["symbol_deps"].split(';') if d["symbol_deps"] else [],
            symbol_defs=d["symbol_defs"].split(';') if d["symbol_defs"] else [],
            file_deps=map(Path, d["file_deps"].split(';')) if d["file_deps"] else [],
            mo_commented_file_deps=d["mo_commented_file_deps"].split(';') if d["mo_commented_file_deps"] else [],
        )


# Possibly overkill to have a class for this.
class EmptySourceFile(object):
    """
    An analysis result for a file which resulted in an empty parse tree.

    """
    def __init__(self, fpath):
        self.fpath = fpath


def extract_sub_tree(
        src_tree: Dict[Path, AnalysedFile], key: Path, verbose=False) -> Dict[Path, AnalysedFile]:
    """
    Extract the subtree required to build the target, from the full dict of all analysed source files.

    """
    result: Dict[Path, AnalysedFile] = dict()
    missing: Set[Path] = set()

    _extract_sub_tree(src_tree=src_tree, key=key, dst_tree=result, missing=missing, verbose=verbose)

    if missing:
        logger.warning(f"{key} has missing deps: {missing}")

    return result


def _extract_sub_tree(src_tree: Dict[Path, AnalysedFile], key: Path,
                      dst_tree: Dict[Path, AnalysedFile], missing: Set[Path], verbose: bool, indent: int = 0):
    # is this node already in the target tree?
    if key in dst_tree:
        return

    if verbose:
        logger.debug("----" * indent + str(key))

    # add it to the output tree
    node = src_tree[key]
    assert node.fpath == key
    dst_tree[key] = node

    # add its child deps
    for file_dep in node.file_deps:

        # one of its deps is missing!
        if not src_tree.get(file_dep):
            if logger and verbose:
                logger.debug("----" * indent + "!!!!" + str(file_dep))
            missing.add(file_dep)
            continue

        # add this child dep
        _extract_sub_tree(
            src_tree=src_tree, key=file_dep, dst_tree=dst_tree, missing=missing, verbose=verbose, indent=indent + 1)


def by_type(iterable, cls):
    """
    Find all the elements of an iterable which are of a given type.

    """
    return filter(lambda i: isinstance(i, cls), iterable)


def add_mo_commented_file_deps(analysed_fortran: List[AnalysedFile], analysed_c: List[AnalysedFile]):
    """
    Handle dependencies from Met Office "DEPENDS ON:" code comments which refer to a c file.

    (These do not include "DEPENDS ON:" code comments which refer to symbols)
    """
    lookup = {c.fpath.name: c for c in analysed_c}
    num_found = 0
    for f in analysed_fortran:
        num_found += len(f.mo_commented_file_deps)
        for dep in f.mo_commented_file_deps:
            f.file_deps.add(lookup[dep].fpath)
    logger.info(f"processed {num_found} DEPENDS ON file dependencies")


def validate_build_tree(target_tree):
    """
    If any dep is not in the tree, then it's unknown code and we won't be able to compile.

    This was added as a helpful message when building the unreferenced dependencies list.
    """
    missing = set()
    for pu in target_tree.values():
        missing = missing.union(
            [str(file_dep) for file_dep in pu.file_deps if file_dep not in target_tree])

    if missing:
        logger.error(f"Unknown dependencies, expecting build to fail: {', '.join(sorted(missing))}")
        # exit(1)<|MERGE_RESOLUTION|>--- conflicted
+++ resolved
@@ -16,13 +16,8 @@
     File dependencies will also be stored here.
     The object can present itself as a dict for use with a csv.DictWriter.
 
-<<<<<<< HEAD
     def __init__(self, fpath: Path, file_hash, symbol_deps=None, symbol_defs=None, file_deps=None,
                  mo_commented_file_deps=None):
-=======
-    """
-    def __init__(self, fpath: Path, file_hash, symbol_deps=None, symbol_defs=None, file_deps=None, mo_commented_file_deps=None):
->>>>>>> 9be9c2cc
         self.fpath = fpath
         self.file_hash = file_hash
         self.symbol_defs: Set[str] = symbol_defs or set()
