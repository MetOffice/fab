##############################################################################
# (c) Crown copyright Met Office. All rights reserved.
# For further details please refer to the file COPYRIGHT
# which you should have received as part of this distribution
##############################################################################
"""
Classes and helper functions related to the dependency tree, as created by the analysis stage.

"""

# todo: we've since adopted the term "source tree", so we should probably rename this module to match.

import logging
from pathlib import Path
from typing import Set, Dict, Iterable, Union

logger = logging.getLogger(__name__)


# todo: this might be better placed in the analyse step
class AnalysedFile(object):
    """
    An analysis result for a single file, containing symbol definitions and dependencies.

    File dependencies are set after construction.

    The object can represent itself as a dict for use with a csv.DictWriter.

<<<<<<< HEAD
    def __init__(self, fpath: Union[str, Path], file_hash: int, module_defs=None, symbol_defs=None,
                 symbol_deps=None, file_deps=None, mo_commented_file_deps=None):
        self.fpath = Path(fpath)
=======
    """
    def __init__(self, fpath: Path, file_hash, symbol_deps=None, symbol_defs=None, file_deps=None,
                 mo_commented_file_deps=None):
        """
        :param fpath:
            The source file that was analysed.
        :param file_hash:
            The hash of the source.
        :param symbol_defs:
            Set of symbol names defined by this source file.
        :param symbol_deps:
            Set of symbol names used by this source file.
            Can include symbols in the same file.
        :param file_deps:
            Other files on which this source depends. Must not include itself.
        :param mo_commented_file_deps:
            A set of C file names, without paths, on which this file depends.
            Comes from "DEPENDS ON:" comments which end in ".o".

        """
        self.fpath = fpath
>>>>>>> f25c9513
        self.file_hash = file_hash
        self.module_defs: Set[str] = set(module_defs or {})  # a subset of symbol_defs
        self.symbol_defs: Set[str] = set(symbol_defs or {})
        self.symbol_deps: Set[str] = set(symbol_deps or {})
        self.file_deps: Set[Path] = set(file_deps or {})

        # dependencies from Met Office "DEPENDS ON:" code comments which refer to a c file
        self.mo_commented_file_deps: Set[str] = mo_commented_file_deps or set()

        assert all([d and len(d) for d in self.module_defs]), "bad module definitions"
        assert all([d and len(d) for d in self.symbol_defs]), "bad symbol definitions"
        assert all([d and len(d) for d in self.symbol_deps]), "bad symbol dependencies"

        # todo: this feels a little clanky. We could just maintain separate lists of modules and other symbols,
        #   but that feels more clanky.
        assert self.module_defs <= self.symbol_defs, "modules must be symbols"

    def add_module_def(self, name):
        self.module_defs.add(name.lower())
        self.add_symbol_def(name)

    def add_symbol_def(self, name):
        assert name and len(name)
        self.symbol_defs.add(name.lower())

    def add_symbol_dep(self, name):
        assert name and len(name)
        self.symbol_deps.add(name.lower())

    def add_file_dep(self, name):
        assert name and len(name)
        self.file_deps.add(name)

    @classmethod
    def field_names(cls):
        """Defines the order in which we want fields to appear if a human is reading them"""
        return [
            'fpath', 'file_hash', 'module_defs', 'symbol_defs', 'symbol_deps', 'file_deps', 'mo_commented_file_deps']

    def __str__(self):
        values = [getattr(self, field_name) for field_name in self.field_names()]
        return 'AnalysedFile ' + ' '.join(map(str, values))

    def __repr__(self):
        params = ', '.join([f'{f}={getattr(self, f)}' for f in self.field_names()])
        return f'AnalysedFile({params})'

    def __eq__(self, other):
        return vars(self) == vars(other)

    def __hash__(self):
        return hash((
            self.fpath,
            self.file_hash,
            tuple(sorted(self.module_defs)),
            tuple(sorted(self.symbol_defs)),
            tuple(sorted(self.symbol_deps)),
            tuple(sorted(self.file_deps)),
            tuple(sorted(self.mo_commented_file_deps)),
        ))

    def to_str_dict(self) -> Dict[str, str]:
        """
        Convert to a dict of strings. For example, when writing to a CsvWriter.

        """
        # note: our sets currently become strings with undefined order
        return {
            "fpath": str(self.fpath),
            "file_hash": str(self.file_hash),
            "module_defs": ';'.join(self.module_defs),
            "symbol_defs": ';'.join(self.symbol_defs),
            "symbol_deps": ';'.join(self.symbol_deps),
            "file_deps": ';'.join(map(str, self.file_deps)),
            "mo_commented_file_deps": ';'.join(self.mo_commented_file_deps),
        }

    @classmethod
    def from_str_dict(cls, d):
        """Convert from a dict of strings. For example, when reading from a CsvWriter."""
        return cls(
            fpath=Path(d["fpath"]),
            file_hash=int(d["file_hash"]),
            module_defs=set(d["module_defs"].split(';')) if d["module_defs"] else set(),
            symbol_defs=set(d["symbol_defs"].split(';')) if d["symbol_defs"] else set(),
            symbol_deps=set(d["symbol_deps"].split(';')) if d["symbol_deps"] else set(),
            file_deps=set(map(Path, d["file_deps"].split(';'))) if d["file_deps"] else set(),
            mo_commented_file_deps=set(d["mo_commented_file_deps"].split(';')) if d["mo_commented_file_deps"] else set()
        )


# Possibly overkill to have a class for this, but it makes analysis code simpler via type filtering.
class EmptySourceFile(object):
    """
    An analysis result for a file which resulted in an empty parse tree.

    """
    def __init__(self, fpath: Path):
        self.fpath = fpath


def extract_sub_tree(source_tree: Dict[Path, AnalysedFile], root: Path, verbose=False) -> Dict[Path, AnalysedFile]:
    """
    Extract the subtree required to build the target, from the full source tree of all analysed source files.

    :param source_tree:
        The source tree of analysed files.
    :param root:
        The root of the dependency tree, this is the filename containing the Fortran program.
    :param verbose:
        Log missing dependencies.

    """
    result: Dict[Path, AnalysedFile] = dict()
    missing: Set[Path] = set()

    _extract_sub_tree(src_tree=source_tree, key=root, dst_tree=result, missing=missing, verbose=verbose)

    if missing:
        logger.warning(f"{root} has missing deps: {missing}")

    return result


def _extract_sub_tree(src_tree: Dict[Path, AnalysedFile], key: Path,
                      dst_tree: Dict[Path, AnalysedFile], missing: Set[Path], verbose: bool, indent: int = 0):
    # is this node already in the sub tree?
    if key in dst_tree:
        return

    if verbose:
        logger.debug("----" * indent + str(key))

    # add it to the output tree
    node = src_tree[key]
    assert node.fpath == key, "tree corrupted"
    dst_tree[key] = node

    # add its child deps
    for file_dep in node.file_deps:

        # one of its deps is missing!
        if not src_tree.get(file_dep):
            if logger and verbose:
                logger.debug("----" * indent + " !!MISSING!! " + str(file_dep))
            missing.add(file_dep)
            continue

        # add this child dep
        _extract_sub_tree(
            src_tree=src_tree, key=file_dep, dst_tree=dst_tree, missing=missing, verbose=verbose, indent=indent + 1)


def add_mo_commented_file_deps(source_tree: Dict[Path, AnalysedFile]):
    """
    Handle dependencies from Met Office "DEPENDS ON:" code comments which refer to a c file.
    These are the comments which refer to a .o file and not those which just refer to symbols.

    :param source_tree:
        The source tree of analysed files.

    """
    analysed_fortran = filter_source_tree(source_tree, '.f90')
    analysed_c = filter_source_tree(source_tree, '.c')

    lookup = {c.fpath.name: c for c in analysed_c}
    num_found = 0
    for f in analysed_fortran:
        num_found += len(f.mo_commented_file_deps)
        for dep in f.mo_commented_file_deps:
            f.file_deps.add(lookup[dep].fpath)
    logger.info(f"processed {num_found} DEPENDS ON file dependencies")


def filter_source_tree(source_tree: Dict[Path, AnalysedFile], suffixes: Iterable[str]):
    """
    Pull out files with the given extensions from a source tree.

    Returns a list of :class:`~fab.dep_tree.AnalysedFile`.

    :param source_tree:
        The source tree of analysed files.
    :param suffixes:
        The suffixes we want, including the dot.

    """
    all_files: Iterable[AnalysedFile] = source_tree.values()
    return [af for af in all_files if af.fpath.suffix in suffixes]


def validate_dependencies(source_tree):
    """
    If any dep is missing from the tree, then it's unknown code and we won't be able to compile.

    :param source_tree:
        The source tree of analysed files.

    """
    missing = set()
    for f in source_tree.values():
        missing.update([str(file_dep) for file_dep in f.file_deps if file_dep not in source_tree])

    if missing:
        logger.error(f"Unknown dependencies, expecting build to fail: {', '.join(sorted(missing))}")<|MERGE_RESOLUTION|>--- conflicted
+++ resolved
@@ -26,19 +26,17 @@
 
     The object can represent itself as a dict for use with a csv.DictWriter.
 
-<<<<<<< HEAD
+    """
     def __init__(self, fpath: Union[str, Path], file_hash: int, module_defs=None, symbol_defs=None,
                  symbol_deps=None, file_deps=None, mo_commented_file_deps=None):
-        self.fpath = Path(fpath)
-=======
-    """
-    def __init__(self, fpath: Path, file_hash, symbol_deps=None, symbol_defs=None, file_deps=None,
-                 mo_commented_file_deps=None):
         """
         :param fpath:
             The source file that was analysed.
         :param file_hash:
             The hash of the source.
+        :param module_defs:
+            Set of module names defined by this source file.
+            A subset of symbol_defs
         :param symbol_defs:
             Set of symbol names defined by this source file.
         :param symbol_deps:
@@ -51,8 +49,7 @@
             Comes from "DEPENDS ON:" comments which end in ".o".
 
         """
-        self.fpath = fpath
->>>>>>> f25c9513
+        self.fpath = Path(fpath)
         self.file_hash = file_hash
         self.module_defs: Set[str] = set(module_defs or {})  # a subset of symbol_defs
         self.symbol_defs: Set[str] = set(symbol_defs or {})
