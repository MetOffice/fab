# ##############################################################################
#  (c) Crown copyright Met Office. All rights reserved.
#  For further details please refer to the file COPYRIGHT
#  which you should have received as part of this distribution
# ##############################################################################
"""
Known command line tools whose flags we wish to manage.

"""
<<<<<<< HEAD
import logging
=======
from pathlib import Path
>>>>>>> 78d29d7f
import subprocess
import warnings
from typing import Dict, List, Optional, Tuple, Union

from fab.util import string_checksum

logger = logging.getLogger(__name__)


class Compiler(object):
    """
    A command-line compiler whose flags we wish to manage.

    """
    def __init__(self, exe, compile_flag, module_folder_flag):
        self.exe = exe
        self.compile_flag = compile_flag
        self.module_folder_flag = module_folder_flag
        # We should probably extend this for fPIC, two-stage and optimisation levels.


COMPILERS: Dict[str, Compiler] = {
    'gfortran': Compiler(exe='gfortran', compile_flag='-c', module_folder_flag='-J'),
    'ifort': Compiler(exe='ifort', compile_flag='-c', module_folder_flag='-module'),
}


# todo: We're not sure we actually want to do modify incoming flags. Discuss...
# todo: this is compiler specific, rename - and do we want similar functions for other steps?
def remove_managed_flags(compiler, flags_in):
    """
    Remove flags which Fab manages.

    Fab prefers to specify a few compiler flags itself.
    For example, Fab wants to place module files in the `build_output` folder.
    The flag to do this differs with compiler.

    We don't want duplicate, possibly conflicting flags in our tool invocation so this function is used
    to remove any flags which Fab wants to manage.

    If the compiler is not known to Fab, we rely on the user to specify these flags in their config.

    .. note::

        This approach is due for discussion. It might not be desirable to modify user flags at all.

    """
    def remove_flag(flags: List[str], flag: str, len):
        while flag in flags:
            warnings.warn(f'removing managed flag {flag} for compiler {compiler}')
            flag_index = flags.index(flag)
            for _ in range(len):
                flags.pop(flag_index)

    known_compiler = COMPILERS.get(compiler)
    if not known_compiler:
        logger.warning('Unable to remove managed flags for unknown compiler. User config must specify managed flags.')
        return flags_in

    flags_out = [*flags_in]
    remove_flag(flags_out, known_compiler.compile_flag, 1)
    remove_flag(flags_out, known_compiler.module_folder_flag, 2)
    return flags_out


def flags_checksum(flags: List[str]):
    """
    Return a checksum of the flags.

    """
    return string_checksum(str(flags))


def run_command(command: List[str], env=None, cwd: Optional[Union[Path, str]] = None, capture_output=True):
    """
    Run a CLI command.

    :param command:
        List of strings to be sent to :func:`subprocess.run` as the command.
    :param env:
        Optional env for the command. By default it will use the current session's environment.
    :param capture_output:
        If True, capture and return stdout. If False, the command will print its output directly to the console.

    """
    dbg_msg = ' '.join(map(str, command))
    logger.debug(f'run_command: {dbg_msg}')
    res = subprocess.run(command, capture_output=capture_output, env=env, cwd=cwd)
    if res.returncode != 0:
        msg = f'Command failed:\n{command}'
        if res.stdout:
            msg += f'\n{res.stdout.decode()}'
        if res.stderr:
            msg += f'\n{res.stderr.decode()}'
        raise RuntimeError(msg)

    if capture_output:
        return res.stdout.decode()


def get_tool(tool_str: str = '') -> Tuple[str, List[str]]:
    """
    Get the compiler, preprocessor, etc, from the given string.

    Separate the tool and flags for the sort of value we see in environment variables, e.g. `gfortran -c`.

    Returns the tool and a list of flags.

    :param env_var:
        The environment variable from which to find the tool.

    """
    tool_split = tool_str.split()
    if not tool_split:
        raise ValueError(f"Tool not specified in '{tool_str}'. Cannot continue.")
    return tool_split[0], tool_split[1:]


# todo: add more compilers and test with more versions of compilers
def get_compiler_version(compiler: str) -> str:
    """
    Try to get the version of the given compiler.

    Expects a version in a certain part of the --version output,
    which must adhere to the n.n.n format, with at least 2 parts.

    Returns a version string, e.g '6.10.1', or empty string.

    :param compiler:
        The command line tool for which we want a version.

    """
    try:
        res = run_command([compiler, '--version'])
    except FileNotFoundError:
        raise ValueError(f'Compiler not found: {compiler}')
    except RuntimeError as err:
        logger.warning(f"Error asking for version of compiler '{compiler}': {err}")
        return ''

    # Pull the version string from the command output.
    # All the versions of gfortran and ifort we've tried follow the same pattern, it's after a ")".
    try:
        version = res.split(')')[1].split()[0]
    except IndexError:
        logger.warning(f"Unexpected version response from compiler '{compiler}': {res}")
        return ''

    # expect major.minor[.patch, ...]
    # validate - this may be overkill
    split = version.split('.')
    if len(split) < 2:
        logger.warning(f"unhandled compiler version format for compiler '{compiler}' is not <n.n[.n, ...]>: {version}")
        return ''

    # todo: do we care if the parts are integers? Not all will be, but perhaps major and minor?

    logger.info(f'Found compiler version for {compiler} = {version}')

    return version<|MERGE_RESOLUTION|>--- conflicted
+++ resolved
@@ -7,11 +7,8 @@
 Known command line tools whose flags we wish to manage.
 
 """
-<<<<<<< HEAD
 import logging
-=======
 from pathlib import Path
->>>>>>> 78d29d7f
 import subprocess
 import warnings
 from typing import Dict, List, Optional, Tuple, Union
