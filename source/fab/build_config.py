--- conflicted
+++ resolved
@@ -197,19 +197,11 @@
     """
     Return command-line flags for a given path.
 
-<<<<<<< HEAD
-    Multiple path filters can match a given path.
-    For now, simply allows appending flags but may evolve to replace or remove flags.
+    Simply allows appending flags but may evolve to also replace and remove flags.
 
     """
 
     def __init__(self, common_flags: List[str] = None, path_flags: List[AddFlags] = None):
-=======
-    Simply allows appending flags but may evolve to also replace and remove flags.
-
-    """
-
-    def __init__(self, common_flags=None, path_flags: List[AddFlags] = None):
         """
         :param common_flags:
             Flags to apply to all files.
@@ -217,26 +209,21 @@
             Flags to apply to selected files.
 
         """
->>>>>>> 6dcaa340
         self.common_flags = common_flags or []
         self.path_flags = path_flags or []
 
     # todo: there's templating both in this method and the run method it calls.
     #       make sure it's all properly documented and rationalised.
-<<<<<<< HEAD
-    def flags_for_path(self, path, source_root, project_workspace):
-        """
-        Get all the flags for a given file, with reproducible ordering.
-=======
     def flags_for_path(self, path: Path, source_root: Path, project_workspace: Path):
         """
+        Get all the flags for a given file, in a reproducible order.
+
         :param path:
             The file path for which we want command-line flags.
         :param source_root:
             Passed through for templating.
         :param project_workspace:
             Passed through for templating.
->>>>>>> 6dcaa340
 
         """
         # We COULD make the user pass these template params to the constructor
