##############################################################################
# (c) Crown copyright Met Office. All rights reserved.
# For further details please refer to the file COPYRIGHT
# which you should have received as part of this distribution
##############################################################################
"""
Contains the :class:`~fab.build_config.BuildConfig` and helper classes.

"""
import getpass
import logging
import os
from datetime import datetime
from fnmatch import fnmatch
from logging.handlers import RotatingFileHandler
from multiprocessing import cpu_count
from pathlib import Path
from string import Template
from typing import List, Optional, Dict, Any

from fab.constants import BUILD_OUTPUT, SOURCE_ROOT, PREBUILD
from fab.metrics import send_metric, init_metrics, stop_metrics, metrics_summary
from fab.steps import Step
from fab.util import TimerLogger, by_type

logger = logging.getLogger(__name__)


class BuildConfig(object):
    """
    Contains and runs a list of build steps.

    """

    def __init__(self, project_label: str, source_root: Optional[Path] = None, steps: Optional[List[Step]] = None,
<<<<<<< HEAD
                 multiprocessing: bool = True, n_procs: int = None, reuse_artefacts: bool = False,
                 fab_workspace: Optional[Path] = None, verbose: bool = False):
=======
                 multiprocessing=True, n_procs: int = None, reuse_artefacts=False,
                 fab_workspace: Optional[Path] = None, verbose=False, prebuild_folder: Optional[Path] = None):
>>>>>>> 7b11157c
        """
        :param project_label:
            Name of the build project. The project workspace folder is created from this name, with spaces replaced
            by underscores.
        :param source_root:
            Optional argument to allow the config to find source code outside it's project workspace.
            This is useful, for example, when the :py:mod:`fab.steps.grab <grab>` is in a separate script to be run
            less frequently. In this scenario, the source code will be found in a different project workspace folder.
        :param steps:
            The list of build steps to run.
        :param multiprocessing:
            An option to disable multiprocessing to aid debugging.
        :param n_procs:
            The number of cores to use for multiprocessing operations. Defaults to the number of available cores.
        :param reuse_artefacts:
            A flag to avoid reprocessing certain files on subsequent runs.
            WARNING: Currently unsophisticated, this flag should only be used by Fab developers.
            The logic behind flag will soon be improved, in a work package called "incremental build".
        :param fab_workspace:
            Overrides the FAB_WORKSPACE environment variable.
            If not set, and FAB_WORKSPACE is not set, the fab workspace defaults to *~/fab-workspace*.
        :param prebuild_folder:
            Optionally specify the pre-build folder. Defaults to <project workspace>/build_output/_prebuild.

        """
        self.project_label: str = project_label.replace(' ', '_')

        # workspace folder
        if not fab_workspace:
            if os.getenv("FAB_WORKSPACE"):
                fab_workspace = Path(os.getenv("FAB_WORKSPACE"))  # type: ignore
            else:
                fab_workspace = Path(os.path.expanduser("~/fab-workspace"))
                logger.info(f"FAB_WORKSPACE not set, defaulting to {fab_workspace}")
        logger.info(f"\nfab workspace is {fab_workspace}")

        self.project_workspace = fab_workspace / self.project_label
        self.metrics_folder = self.project_workspace / 'metrics' / self.project_label

        # source config
        self.source_root: Path = source_root or self.project_workspace / SOURCE_ROOT
        self.prebuild_folder: Path = Path(prebuild_folder or self.build_output / PREBUILD)

        # build steps
        self.steps: List[Step] = steps or []

        # multiprocessing config
        self.multiprocessing = multiprocessing
        self.n_procs = n_procs
        if self.multiprocessing and not self.n_procs:
            try:
                self.n_procs = max(1, len(os.sched_getaffinity(0)))
            except AttributeError:
                logger.error('could not enable multiprocessing')
                self.multiprocessing = False
                self.n_procs = None

        self.reuse_artefacts = reuse_artefacts

        if verbose:
            logging.getLogger('fab').setLevel(logging.DEBUG)

        # runtime
        self._artefact_store: Optional[Dict[str, Any]] = None

    @property
    def build_output(self):
        return self.project_workspace / BUILD_OUTPUT

    def run(self):
        """
        Execute the build steps in order.

        This function also records metrics and creates a summary, including charts if matplotlib is installed.
        The metrics can be found in the project workspace.

        """
        start_time = datetime.now().replace(microsecond=0)
        self.prebuild_folder.mkdir(parents=True, exist_ok=True)

        self._init_logging()
        init_metrics(metrics_folder=self.metrics_folder)

        self._artefact_store = dict()

        try:
            with TimerLogger(f'running {self.project_label} build steps') as steps_timer:
                for step in self.steps:
                    with TimerLogger(step.name) as step_timer:
                        step.run(artefact_store=self._artefact_store, config=self)
                    send_metric('steps', step.name, step_timer.taken)
        except Exception as err:
            logger.error(f'\n\nError running build steps:\n{err}')
            raise Exception(f'\n\nError running build steps:\n{err}')
        finally:
            self._finalise_metrics(start_time, steps_timer)
            self._finalise_logging()

    def _init_logging(self):
        # add a file logger for our run
        log_file_handler = RotatingFileHandler(self.project_workspace / 'log.txt', backupCount=5, delay=True)
        log_file_handler.doRollover()
        logging.getLogger('fab').addHandler(log_file_handler)

        logger.info(f"{datetime.now()}")
        if self.multiprocessing:
            logger.info(f'machine cores: {cpu_count()}')
            logger.info(f'available cores: {len(os.sched_getaffinity(0))}')
            logger.info(f'using n_procs = {self.n_procs}')
        logger.info(f"workspace is {self.project_workspace}")

    def _finalise_logging(self):
        # remove our file logger
        fab_logger = logging.getLogger('fab')
        log_file_handlers = list(by_type(fab_logger.handlers, RotatingFileHandler))
        assert len(log_file_handlers) == 1
        fab_logger.removeHandler(log_file_handlers[0])

    def _finalise_metrics(self, start_time, steps_timer):
        send_metric('run', 'label', self.project_label)
        send_metric('run', 'datetime', start_time.isoformat())
        send_metric('run', 'time taken', steps_timer.taken)
        send_metric('run', 'sysname', os.uname().sysname)
        send_metric('run', 'nodename', os.uname().nodename)
        send_metric('run', 'machine', os.uname().machine)
        send_metric('run', 'user', getpass.getuser())
        stop_metrics()
        metrics_summary(metrics_folder=self.metrics_folder)


# todo: better name? perhaps PathFlags?
class AddFlags(object):
    """
    Add command-line flags when our path filter matches.
    Generally used inside a :class:`~fab.build_config.FlagsConfig`.

    """
    def __init__(self, match: str, flags: List[str]):
        """
        :param match:
            The string to match against each file path.
        :param flags:
            The command-line flags to add for matching files.

        Both the *match* and *flags* arguments can make use of templating:

        - `$source` for *<project workspace>/source*
        - `$output` for *<project workspace>/build_output*
        - `$relative` for *<the source file's folder>*

        For example::

            # For source in the um folder, add an absolute include path
            AddFlags(match="$source/um/*", flags=['-I$source/include']),

            # For source in the um folder, add an include path relative to each source file.
            AddFlags(match="$source/um/*", flags=['-I$relative/include']),

        """
        self.match: str = match
        self.flags: List[str] = flags

    # todo: we don't need the project_workspace, we could just pass in the output folder
    def run(self, fpath: Path, input_flags: List[str], config):
        """
        Check if our filter matches a given file. If it does, add our flags.

        :param fpath:
            Filepath to check.
        :param input_flags:
            The list of command-line flags Fab is building for this file.
        :param config:
            Contains the folders for templating `$source` and `$output`.

        """
        params = {'relative': fpath.parent, 'source': config.source_root, 'output': config.build_output}

        # does the file path match our filter?
        if not self.match or fnmatch(str(fpath), Template(self.match).substitute(params)):
            # use templating to render any relative paths in our flags
            add_flags = [Template(flag).substitute(params) for flag in self.flags]

            # add our flags
            input_flags += add_flags


class FlagsConfig(object):
    """
    Return command-line flags for a given path.

    Simply allows appending flags but may evolve to also replace and remove flags.

    """

    def __init__(self, common_flags: Optional[List[str]] = None, path_flags: Optional[List[AddFlags]] = None):
        """
        :param common_flags:
            List of flags to apply to all files. E.g `['-O2']`.
        :param path_flags:
            List of :class:`~fab.build_config.AddFlags` objects which apply flags to selected paths.

        """
        self.common_flags = common_flags or []
        self.path_flags = path_flags or []

    # todo: there's templating both in this method and the run method it calls.
    #       make sure it's all properly documented and rationalised.
    def flags_for_path(self, path: Path, config):
        """
        Get all the flags for a given file, in a reproducible order.

        :param path:
            The file path for which we want command-line flags.
        :param config:
            THe config contains the source root and project workspace.

        """
        # We COULD make the user pass these template params to the constructor
        # but we have a design requirement to minimise the config burden on the user,
        # so we take care of it for them here instead.
        params = {'source': config.source_root, 'output': config.build_output}
        flags = [Template(i).substitute(params) for i in self.common_flags]

        for flags_modifier in self.path_flags:
            flags_modifier.run(path, flags, config=config)

        return flags<|MERGE_RESOLUTION|>--- conflicted
+++ resolved
@@ -33,13 +33,8 @@
     """
 
     def __init__(self, project_label: str, source_root: Optional[Path] = None, steps: Optional[List[Step]] = None,
-<<<<<<< HEAD
                  multiprocessing: bool = True, n_procs: int = None, reuse_artefacts: bool = False,
-                 fab_workspace: Optional[Path] = None, verbose: bool = False):
-=======
-                 multiprocessing=True, n_procs: int = None, reuse_artefacts=False,
-                 fab_workspace: Optional[Path] = None, verbose=False, prebuild_folder: Optional[Path] = None):
->>>>>>> 7b11157c
+                 fab_workspace: Optional[Path] = None, verbose: bool = False, prebuild_folder: Optional[Path] = None):
         """
         :param project_label:
             Name of the build project. The project workspace folder is created from this name, with spaces replaced
