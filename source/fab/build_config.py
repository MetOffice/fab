--- conflicted
+++ resolved
@@ -96,11 +96,7 @@
                         step.run(artefact_store=artefact_store, config=self)
                     send_metric('steps', step.name, step_timer.taken)
         except Exception as err:
-<<<<<<< HEAD
             logger.error(f'\n\nError running build steps:\n{err}')
-=======
-            logger.exception('Error running build steps')
->>>>>>> adbbb52a
             raise Exception(f'\n\nError running build steps:\n{err}')
         finally:
             self._finalise_metrics(start_time, steps_timer)
