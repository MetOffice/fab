--- conflicted
+++ resolved
@@ -109,13 +109,7 @@
     def __enter__(self):
 
         logger.info('')
-<<<<<<< HEAD
-        logger.info('------------------------------------------------------------')
         logger.info(f'initialising {self.project_label}')
-        logger.info('------------------------------------------------------------')
-=======
-        logger.info(f'initialising {self.project_label}')
->>>>>>> 1955276c
         logger.info('')
 
         if self.parsed_args.get('verbose'):
