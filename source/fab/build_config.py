--- conflicted
+++ resolved
@@ -69,17 +69,8 @@
 
         # workspace folder
         if not fab_workspace:
-<<<<<<< HEAD
             fab_workspace = get_fab_workspace()
         logger.info(f"\nfab workspace is {fab_workspace}")
-=======
-            if os.getenv("FAB_WORKSPACE"):
-                fab_workspace = Path(os.getenv("FAB_WORKSPACE"))  # type: ignore
-            else:
-                fab_workspace = Path(os.path.expanduser("~/fab-workspace"))
-                logger.info(f"FAB_WORKSPACE not set, defaulting to {fab_workspace}")
-        logger.info(f"fab workspace is {fab_workspace}")
->>>>>>> d7e0c020
 
         self.project_workspace = fab_workspace / self.project_label
         self.metrics_folder = self.project_workspace / 'metrics' / self.project_label
