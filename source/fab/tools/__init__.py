--- conflicted
+++ resolved
@@ -10,13 +10,9 @@
 from fab.tools.ar import Ar
 from fab.tools.category import Category
 from fab.tools.compiler import (CCompiler, Compiler, FortranCompiler, Gcc,
-<<<<<<< HEAD
-                                Gfortran, Icc, Ifort, MpiGcc,
-                                MpiGfortran, MpiIcc, MpiIfort)
-=======
                                 Gfortran, GnuVersionHandling, Icc, Ifort,
-                                IntelVersionHandling)
->>>>>>> bf81dee5
+                                IntelVersionHandling, MpiGcc, MpiGfortran,
+                                MpiIcc, MpiIfort)
 from fab.tools.flags import Flags
 from fab.tools.linker import Linker
 from fab.tools.psyclone import Psyclone
