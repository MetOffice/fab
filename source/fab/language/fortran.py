# (c) Crown copyright Met Office. All rights reserved.
# For further details please refer to the file COPYRIGHT
# which you should have received as part of this distribution

'''
Fortran language handling classes.
'''
import logging
from pathlib import Path
import re
import sqlite3
from typing import Generator, List, Match, Optional, Pattern, Sequence, Tuple

from fab.database import StateDatabase, WorkingStateException
from fab.language import Analyser, AnalysisException


class FortranWorkingState(object):
    '''
    Maintains a database of information relating to Fortran program units.
    '''
    # According to the Fortran spec, section 3.2.2 in
    # BS ISO/IEC 1539-1:2010, the maximum size of a name is 63 characters.
    #
    # If you find source containing labels longer than this then that source
    # is non-conformant.
    #
    _FORTRAN_LABEL_LENGTH: int = 63

    def __init__(self, database: StateDatabase):
        self._database: StateDatabase = database
        # Choosing a length for filenames is much less clear cut than for
        # labels. I have gone for 1k.
        #
        self._database.connection.execute(
            '''create table if not exists fortran_unit (
                 id integer primary key,
                 unit character({label}) not null,
                 filename character(1024) not null
               )'''.format(label=self._FORTRAN_LABEL_LENGTH)
        )
        self._database.connection.execute(
            'create index if not exists idx_fortran_program_unit '
            'on fortran_unit(unit)')
        self._database.connection.execute(
            'create index if not exists idx_fortran_filename '
            'on fortran_unit(filename)')
        self._database.connection.commit()

        # Although the current unit will already have been entered into the
        # database it is not necessarily unique. We may have multiple source
        # files which define the same unit. Thus it can not be used as a
        # foreign key.
        #
        # Meanwhile the dependency unit may not have been encountered yet so
        # we can't expect it to be in the database. Thus it too may not be
        # used as a foreign key.
        #
        self._database.connection.execute(
            '''create table if not exists fortran_dependency (
                 id integer primary key,
                 unit character({label}) not null,
                 depends_on character({label}) not null
            )'''.format(label=self._FORTRAN_LABEL_LENGTH)
        )
        self._database.connection.execute(
            'create index if not exists idx_fortran_dependor '
            'on fortran_dependency(unit)')
        self._database.connection.execute(
            'create index if not exists idx_fortran_dependee '
            'on fortran_dependency(depends_on)')
        self._database.connection.commit()

    def add_fortran_program_unit(self, name: str, in_file: Path) -> None:
        '''
        Creates a record of a new program unit and the file it is found in.

        Note that the filename is absolute meaning that if you rename or move
        the source directory nothing will match up.

        :param name: Program unit name.
        :param in_file: Filename of source containing program unit.
        '''
        self._database.connection.execute(
            '''insert into fortran_unit (unit, filename)
               values (:unit, :filename)''',
            {'unit': name, 'filename': str(in_file)})
        self._database.connection.commit()

    def add_fortran_dependency(self, unit: str, depends_on: str) -> None:
        '''
        Records the dependency of one unit on another.

        :param unit: Name of the depending unit.
        :param depends_on:  Name of the prerequisite unit.
        '''
        self._database.connection.execute(
            '''insert into fortran_dependency(unit, depends_on)
               values (:unit, :depends_on)''',
            {'unit': unit, 'depends_on': depends_on}
        )
        self._database.connection.commit()

    def remove_fortran_file(self, filename: Path) -> None:
        '''
        Removes all records relating of a particular source file.

        :param filename: File to be removed.
        '''
        cursor: sqlite3.Cursor = self._database.connection.execute(
            'select unit from fortran_unit where filename=:filename',
            {'filename': str(filename)}
        )
        row: sqlite3.Row = cursor.fetchone()
        if row is not None:
            self._database.connection.execute(
                'delete from fortran_unit where filename=:filename',
                {'filename': str(filename)})
            self._database.connection.execute(
                'delete from fortran_dependency where unit=:unit',
                {'unit': row['unit']}
            )
        self._database.connection.commit()

    def iterate_program_units(self) \
            -> Generator[Tuple[str, Sequence[Path]], None, None]:
        '''
        Yields all units and their containing file names.

        :return: Unit name and containing filename pairs.
        '''
        cursor: sqlite3.Cursor = self._database.connection.execute(
            'select unit, filename from fortran_unit '
            'order by unit, filename')
        unit = None
        files = []
        while True:
            row: sqlite3.Row = cursor.fetchone()
            if row is None:
                break
            if row['unit'] != unit:
                if unit is not None:
                    yield (unit, files)
                unit = row['unit']
                files = [Path(row['filename'])]
            else:  # row['unit'] == unit
                files.append(Path(row['filename']))
        if unit is not None:
            yield (unit, files)

    def filenames_from_program_unit(self, name: str) -> List[Path]:
        '''
        Gets the source files in which a program unit may be found.

        It is possible that the same program unit is multiply defined, hence
        why a list is returned. It would be an error to try linking these into
        a single executable but that is not a concern for the model of the
        source tree.

        :param name: Program unit name.
        :return: Filenames of source files.
        '''
        filenames: List[Path] = []
        cursor: sqlite3.Cursor = self._database.connection.execute(
            'select filename from fortran_unit where unit=:unit',
            {'unit': name})
        while True:
            row: sqlite3.Row = cursor.fetchone()
            if row is None:
                break
            filenames.append(Path(row['filename']))
        cursor.close()
        if len(filenames) == 0:
            message = 'Program unit "{unit}" not found in database.'
            raise WorkingStateException(message.format(unit=name))
        return filenames

    def program_units_from_file(self, filename: Path) -> List[str]:
        '''
        Gets the program units found in a particular source file.

        :param filename: Source file of interest.
        :return: Program units found therein.
        '''
        units: List[str] = []
        cursor: sqlite3.Cursor = self._database.connection.execute(
            'select unit from fortran_unit where filename=:filename ',
            {'filename': str(filename)})
        while True:
            row: sqlite3.Row = cursor.fetchone()
            if row is None:
                break
            units.append(row['unit'])
        cursor.close()
        if len(units) == 0:
            message = 'Source file "{filename}" not found in database.'
            raise WorkingStateException(message.format(filename=filename))
        return units

    def depends_on(self, unit: str) -> List[str]:
        '''
        Gets the prerequisite program units of a program unit.

        :param unit: Program unit name
        :return: Prerequisite unit names. May be an empty list.
        '''
        units: List[str] = []
        cursor: sqlite3.Cursor = self._database.connection.execute(
            'select depends_on from fortran_dependency where unit=:unit',
            {'unit': unit})
        while True:
            row: sqlite3.Row = cursor.fetchone()
            if row is None:
                break
            units.append(row['depends_on'])
        cursor.close()
        return units


class FortranAnalyser(Analyser):
    def __init__(self, database: StateDatabase):
        super().__init__(database)
        self._state = FortranWorkingState(database)

    _intrinsic_modules = ['iso_fortran_env']

    _letters: str = r'abcdefghijklmnopqrstuvwxyz'
    _digits: str = r'1234567890'
    _underscore: str = r'_'
    _alphanumeric_re: str = '[' + _letters + _digits + _underscore + ']'
    _name_re: str = '[' + _letters + ']' + _alphanumeric_re + '*'
    _procedure_block_re: str = r'function|subroutine'
    _unit_block_re: str = r'program|module|' + _procedure_block_re
    _scope_block_re: str = r'associate|block|critical|do|if|select'
    _iface_block_re: str = r'interface'
    _type_block_re: str = r'type'

    _program_unit_re: str = r'^\s*({unit_type_re})\s*({name_re})' \
                            .format(unit_type_re=_unit_block_re,
                                    name_re=_name_re)
    _scoping_re: str = r'^\s*(({name_re})\s*:)?\s*({scope_type_re})' \
                       .format(scope_type_re=_scope_block_re,
                               name_re=_name_re)
    _procedure_re: str = r'^\s*({procedure_block_re})\s*({name_re})' \
                         .format(procedure_block_re=_procedure_block_re,
                                 name_re=_name_re)
    _interface_re: str = r'^\s*{iface_block_re}\s*({name_re})?' \
                         .format(iface_block_re=_iface_block_re,
                                 name_re=_name_re)
    _type_re: str = r'^\s*{type_block_re}' \
                    r'((\s*,\s*[^,]+)*\s*::)?' \
                    r'\s*({name_re})'.format(type_block_re=_type_block_re,
                                             name_re=_name_re)
    _end_block_re: str \
        = r'^\s*end' \
          r'\s*({scope_block_re}|{iface_block_re}' \
          r'|{type_block_re}|{unit_type_re})?' \
          r'\s*({name_re})?'.format(scope_block_re=_scope_block_re,
                                    iface_block_re=_iface_block_re,
                                    type_block_re=_type_block_re,
                                    unit_type_re=_unit_block_re,
                                    name_re=_name_re)

    _use_statement_re: str \
        = r'^\s*use((\s*,\s*non_intrinsic)?\s*::)?\s*({name_re})' \
          .format(name_re=_name_re)

    _program_unit_pattern: Pattern = re.compile(_program_unit_re,
                                                re.IGNORECASE)
    _scoping_pattern: Pattern = re.compile(_scoping_re, re.IGNORECASE)
    _procedure_pattern: Pattern = re.compile(_procedure_re, re.IGNORECASE)
    _interface_pattern: Pattern = re.compile(_interface_re, re.IGNORECASE)
    _type_pattern: Pattern = re.compile(_type_re, re.IGNORECASE)
    _end_block_pattern: Pattern = re.compile(_end_block_re, re.IGNORECASE)
    _use_pattern: Pattern = re.compile(_use_statement_re, re.IGNORECASE)

    def analyse(self, filename: Path) -> None:
        logger = logging.getLogger(__name__)

        self._state.remove_fortran_file(filename)

        scope: List[Tuple[str, str]] = []
        for line in self._normalise(filename):
            logger.debug(scope)
            logger.debug('Considering: %s', line)

            if len(scope) == 0:
<<<<<<< HEAD
                match: Match = self._program_unit_pattern.match(line)
                if match:
                    unit: str = match.group(1).lower()
                    name: str = match.group(2).lower()
                    logger.debug('Found %s called "%s"', unit, name)
                    self._state.add_fortran_program_unit(name, filename)
                    scope.append((unit, name))
                    continue

            match: Match = self._use_pattern.match(line)
            if match:
                name: str = match.group(3).lower()
                if name in self._intrinsic_modules:
                    logger.debug('Ignoring intrinsic module "%s"', name)
                else:
                    if len(scope) == 0:
                        message: str \
                            = '"use" statement found outside program unit'
                        raise AnalysisException(message)
                    logger.debug('Found usage of "%s"', name)
                    self._state.add_fortran_dependency(scope[0][1], name)
=======
                unit_match: Optional[Match] \
                    = self._program_unit_pattern.match(line)
                if unit_match:
                    unit_type: str = unit_match.group(1).lower()
                    unit_name: str = unit_match.group(2).lower()
                    logger.debug('Found %s called "%s"', unit_type, unit_name)
                    self._state.add_fortran_program_unit(unit_name, filename)
                    scope.append((unit_type, unit_name))
>>>>>>> 24df4b5f
                continue

            block_match: Optional[Match] = self._scoping_pattern.match(line)
            if block_match:
                # Beware we want the value of a different group to the one we
                # check the presence of.
                #
                block_name: str = block_match.group(1) \
                                  and block_match.group(2).lower()
                block_nature: str = block_match.group(3).lower()
                logger.debug('Found %s called "%s"', block_nature, block_name)
                scope.append((block_nature, block_name))
                continue

<<<<<<< HEAD
            match: Match = self._procedure_pattern.match(line)
            if match:
                nature = match.group(1).lower()
                name = match.group(2).lower()
                logger.debug('Found %s called "%s"', nature, name)
                scope.append((nature, name))
                continue

            match: Match = self._interface_pattern.match(line)
            if match:
                name = match.group(1) and match.group(1).lower()
                logger.debug('Found interface called "%s"', name)
                scope.append(('interface', name))
=======
            iface_match: Optional[Match] = self._interface_pattern.match(line)
            if iface_match:
                iface_name = iface_match.group(1) \
                             and iface_match.group(1).lower()
                logger.debug('Found interface called "%s"', iface_name)
                scope.append(('interface', iface_name))
>>>>>>> 24df4b5f
                continue

            type_match: Optional[Match] = self._type_pattern.match(line)
            if type_match:
                type_name = type_match.group(3).lower()
                logger.debug('Found type called "%s"', type_name)
                scope.append(('type', type_name))
                continue

            end_match: Optional[Match] = self._end_block_pattern.match(line)
            if end_match:
                end_nature: str = end_match.group(1) \
                    and end_match.group(1).lower()
                end_name: str = end_match.group(2) \
                    and end_match.group(2).lower()
                logger.debug('Found end of %s called %s',
                             end_nature, end_name)
                exp: Tuple[str, str] = scope.pop()
<<<<<<< HEAD
                if nature is not None:
                    if nature != exp[0]:
                        message = 'Expected end of {exp} "{name}" ' \
                                  'but found {found}'

                        raise AnalysisException(message.format(exp=exp[0],
                                                               name=exp[1],
                                                               found=nature))
                if name is not None:
                    if name != exp[1]:
                        message = 'Expected end of {exp} "{name}" ' \
                                  'but found end of {found}'
                        raise AnalysisException(message.format(exp=exp[0],
                                                               name=exp[1],
                                                               found=name))
=======
                if end_nature is not None:
                    if end_nature != exp[0]:
                        message = 'Expected end of {exp} but found {found}'

                        raise AnalysisException(
                            message.format(exp=exp[0], found=end_nature))
                if end_name is not None:
                    if end_name != exp[1]:
                        message = '''
                        Expected end of {exp} "{name}" but found {found}
                        '''.strip()
                        raise AnalysisException(
                            message.format(exp=exp[0],
                                           name=exp[1],
                                           found=end_name))
>>>>>>> 24df4b5f

    @staticmethod
    def _normalise(filename: Path) -> Generator[str, None, None]:
        '''
        Generator to return each line of a source file; the lines
        are sanitised to remove comments and collapse the result
        of continuation lines whilst also trimming away as much
        whitespace as possible
        '''
        with filename.open('r') as source:
            line_buffer = ''
            for line in source:
                # Remove comments - we accept that an exclamation mark
                # appearing in a string will cause the rest of that line
                # to be blanked out, but the things we wish to parse
                # later shouldn't appear after a string on a line anyway
                line = re.sub(r'!.*', '', line)

                # If the line is empty, go onto the next
                if line.strip() == '':
                    continue

                # Deal with continuations by removing them to collapse
                # the lines together
                line_buffer += line
                if "&" in line_buffer:
                    line_buffer = re.sub(r'&\s*\n', '', line_buffer)
                    continue

                # Before output, minimise whitespace but add a space on the end
                # of the line.
                line_buffer = re.sub(r'\s+', r' ', line_buffer)
                yield line_buffer.rstrip()
                line_buffer = ''<|MERGE_RESOLUTION|>--- conflicted
+++ resolved
@@ -285,29 +285,6 @@
             logger.debug('Considering: %s', line)
 
             if len(scope) == 0:
-<<<<<<< HEAD
-                match: Match = self._program_unit_pattern.match(line)
-                if match:
-                    unit: str = match.group(1).lower()
-                    name: str = match.group(2).lower()
-                    logger.debug('Found %s called "%s"', unit, name)
-                    self._state.add_fortran_program_unit(name, filename)
-                    scope.append((unit, name))
-                    continue
-
-            match: Match = self._use_pattern.match(line)
-            if match:
-                name: str = match.group(3).lower()
-                if name in self._intrinsic_modules:
-                    logger.debug('Ignoring intrinsic module "%s"', name)
-                else:
-                    if len(scope) == 0:
-                        message: str \
-                            = '"use" statement found outside program unit'
-                        raise AnalysisException(message)
-                    logger.debug('Found usage of "%s"', name)
-                    self._state.add_fortran_dependency(scope[0][1], name)
-=======
                 unit_match: Optional[Match] \
                     = self._program_unit_pattern.match(line)
                 if unit_match:
@@ -316,7 +293,21 @@
                     logger.debug('Found %s called "%s"', unit_type, unit_name)
                     self._state.add_fortran_program_unit(unit_name, filename)
                     scope.append((unit_type, unit_name))
->>>>>>> 24df4b5f
+                    continue
+
+            use_match: Optional[Match] \
+                = self._use_pattern.match(line)
+            if use_match:
+                use_name: str = use_match.group(3).lower()
+                if use_name in self._intrinsic_modules:
+                    logger.debug('Ignoring intrinsic module "%s"', use_name)
+                else:
+                    if len(scope) == 0:
+                        use_message: str \
+                            = '"use" statement found outside program unit'
+                        raise AnalysisException(use_message)
+                    logger.debug('Found usage of "%s"', use_name)
+                    self._state.add_fortran_dependency(scope[0][1], use_name)
                 continue
 
             block_match: Optional[Match] = self._scoping_pattern.match(line)
@@ -331,28 +322,22 @@
                 scope.append((block_nature, block_name))
                 continue
 
-<<<<<<< HEAD
-            match: Match = self._procedure_pattern.match(line)
-            if match:
-                nature = match.group(1).lower()
-                name = match.group(2).lower()
-                logger.debug('Found %s called "%s"', nature, name)
-                scope.append((nature, name))
+            proc_match: Optional[Match] \
+                = self._procedure_pattern.match(line)
+            if proc_match:
+                proc_nature = proc_match.group(1).lower()
+                proc_name = proc_match.group(2).lower()
+                logger.debug('Found %s called "%s"', proc_nature, proc_name)
+                # Note: We append a tuple so double brackets.
+                scope.append((proc_nature, proc_name))
                 continue
 
-            match: Match = self._interface_pattern.match(line)
-            if match:
-                name = match.group(1) and match.group(1).lower()
-                logger.debug('Found interface called "%s"', name)
-                scope.append(('interface', name))
-=======
             iface_match: Optional[Match] = self._interface_pattern.match(line)
             if iface_match:
                 iface_name = iface_match.group(1) \
                              and iface_match.group(1).lower()
                 logger.debug('Found interface called "%s"', iface_name)
                 scope.append(('interface', iface_name))
->>>>>>> 24df4b5f
                 continue
 
             type_match: Optional[Match] = self._type_pattern.match(line)
@@ -371,39 +356,23 @@
                 logger.debug('Found end of %s called %s',
                              end_nature, end_name)
                 exp: Tuple[str, str] = scope.pop()
-<<<<<<< HEAD
-                if nature is not None:
-                    if nature != exp[0]:
+
+                if end_nature is not None:
+                    if end_nature != exp[0]:
                         message = 'Expected end of {exp} "{name}" ' \
                                   'but found {found}'
-
-                        raise AnalysisException(message.format(exp=exp[0],
-                                                               name=exp[1],
-                                                               found=nature))
-                if name is not None:
-                    if name != exp[1]:
+                        values = {'exp': exp[0],
+                                  'name': exp[1],
+                                  'found': end_nature}
+                        raise AnalysisException(message.format(**values))
+                if end_name is not None:
+                    if end_name != exp[1]:
                         message = 'Expected end of {exp} "{name}" ' \
                                   'but found end of {found}'
-                        raise AnalysisException(message.format(exp=exp[0],
-                                                               name=exp[1],
-                                                               found=name))
-=======
-                if end_nature is not None:
-                    if end_nature != exp[0]:
-                        message = 'Expected end of {exp} but found {found}'
-
-                        raise AnalysisException(
-                            message.format(exp=exp[0], found=end_nature))
-                if end_name is not None:
-                    if end_name != exp[1]:
-                        message = '''
-                        Expected end of {exp} "{name}" but found {found}
-                        '''.strip()
-                        raise AnalysisException(
-                            message.format(exp=exp[0],
-                                           name=exp[1],
-                                           found=end_name))
->>>>>>> 24df4b5f
+                        values = {'exp': exp[0],
+                                  'name': exp[1],
+                                  'found': end_name}
+                        raise AnalysisException(message.format(**values))
 
     @staticmethod
     def _normalise(filename: Path) -> Generator[str, None, None]:
