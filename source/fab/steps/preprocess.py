##############################################################################
# (c) Crown copyright Met Office. All rights reserved.
# For further details please refer to the file COPYRIGHT
# which you should have received as part of this distribution
##############################################################################
"""
Fortran and C Preprocessing.

"""
import logging
import os
from pathlib import Path
from typing import List

from fab.build_config import FlagsConfig
from fab.constants import PRAGMAD_C
from fab.metrics import send_metric

from fab.util import log_or_dot_finish, input_to_output_fpath, log_or_dot, run_command, Timer, by_type
from fab.steps import check_for_errors, Step
from fab.artefacts import ArtefactsGetter, SuffixFilter, CollectionGetter

logger = logging.getLogger(__name__)


class PreProcessor(Step):
    """
    Preprocess Fortran or C files with multiprocessing.

    """
    DEFAULT_SOURCE: ArtefactsGetter
    DEFAULT_OUTPUT_NAME: str
    DEFAULT_OUTPUT_SUFFIX: str
    LABEL: str

    def __init__(self,
                 source: ArtefactsGetter = None, output_collection=None, output_suffix=None,
                 preprocessor='cpp', common_flags: List[str] = None, path_flags: List = None,
                 name=None):
        """
        :param source:
            Defines the files to preprocess. Defaults to DEFAULT_SOURCE.
        :param output_collection:
            The name of the output artefact collection, defaulting to DEFAULT_OUTPUT_NAME.
        :param output_suffix:
            Defaults to DEFAULT_OUTPUT_SUFFIX.
        :param preprocessor:
            The name of the executable. Defaults to 'cpp'.
        :param common_flags:
<<<<<<< HEAD
            Used to construct a :class:`~fab.config.FlagsConfig` object.
        :param path_flags:
            Used to construct a :class:`~fab.config.FlagsConfig` object.
=======
            Used to construct a :class:`~fab.build_config.FlagsConfig` object.
        :param path_flags:
            Used to construct a :class:`~fab.build_config.FlagsConfig` object.
>>>>>>> 40508ebf
        :param name:
            Human friendly name for logger output, with sensible default.

        """
        super().__init__(name=name or self.LABEL)

        self.exe = preprocessor
        self.flags = FlagsConfig(common_flags=common_flags, path_flags=path_flags)
        self.source_getter = source or self.DEFAULT_SOURCE

        self.output_collection = output_collection or self.DEFAULT_OUTPUT_NAME
        self.output_suffix = output_suffix or self.DEFAULT_OUTPUT_SUFFIX

    def run(self, artefact_store, config):
        """
        Uses multiprocessing, unless disabled in the *config*.

        :param artefact_store:
            Contains artefacts created by previous Steps, and where we add our new artefacts.
            This is where the given :class:`~fab.artefacts.ArtefactsGetter` finds the artefacts to process.
        :param config:
            The :class:`fab.build_config.BuildConfig` object where we can read settings
            such as the project workspace folder or the multiprocessing flag.

        """
        super().run(artefact_store, config)

        files = list(self.source_getter(artefact_store))
        logger.info(f'preprocessing {len(files)} files')

        results = self.run_mp(items=files, func=self._process_artefact)
        check_for_errors(results, caller_label=self.name)

        log_or_dot_finish(logger)
        artefact_store[self.output_collection] = list(by_type(results, Path))

    def _process_artefact(self, fpath):
        """
        Expects an input file in the source folder.
        Writes the output file to the output folder, with a lower case extension.

        """
        output_fpath = input_to_output_fpath(config=self._config, input_path=fpath).with_suffix(self.output_suffix)

        # already preprocessed?
        if self._config.reuse_artefacts and output_fpath.exists():
            log_or_dot(logger, f'Preprocessor skipping: {fpath}')
        else:
            with Timer() as timer:
                output_fpath.parent.mkdir(parents=True, exist_ok=True)

                command = self.exe.split()  # type: ignore
                command.extend(self.flags.flags_for_path(path=fpath, config=self._config))
                command.append(str(fpath))
                command.append(str(output_fpath))

                log_or_dot(logger, 'PreProcessor running command: ' + ' '.join(command))
                try:
                    run_command(command)
                except Exception as err:
                    raise Exception(f"error preprocessing {fpath}: {err}")

            send_metric(self.name, str(fpath), {'time_taken': timer.taken, 'start': timer.start})

        return output_fpath


def fortran_preprocessor(preprocessor=None, source=None,
                         output_collection='preprocessed_fortran', output_suffix='.f90',
                         name='preprocess fortran', **pp_kwds):
    """
    Return a step to preprocess Fortran files with multiprocessing.

    Params as per :class:`~fab.steps.preprocess.PreProcessor`.

    """
    # todo: we want to add -P ... IF it's not already there
    return PreProcessor(
        preprocessor=preprocessor or os.getenv('FPP', 'fpp -P'),
        source=source or SuffixFilter('all_source', '.F90'),
        output_collection=output_collection,
        output_suffix=output_suffix,
        name=name,
        **pp_kwds
    )


class DefaultCPreprocessorSource(ArtefactsGetter):
    """
    A source getter specifically for c preprocessing.
    Looks for the default output from pragma injection, falls back to default source finder.
    This allows the step to work with or without a preceding pragma step.

    """
    def __call__(self, artefact_store):
        return CollectionGetter(PRAGMAD_C)(artefact_store) \
               or SuffixFilter('all_source', '.c')(artefact_store)


DEFAULT_C_SOURCE_GETTER = DefaultCPreprocessorSource()


def c_preprocessor(preprocessor=None, source=None,
                   output_collection='preprocessed_c', output_suffix='.c',
                   name='preprocess c', **pp_kwds):
    """
    Return a step to preprocess C files with multiprocessing.

    Params as per :class:`~fab.steps.preprocess.PreProcessor`.

    """
    return PreProcessor(
        preprocessor=preprocessor or os.getenv('CPP', 'cpp -P'),
        source=source or DEFAULT_C_SOURCE_GETTER,
        output_collection=output_collection,
        output_suffix=output_suffix,
        name=name,
        **pp_kwds
    )<|MERGE_RESOLUTION|>--- conflicted
+++ resolved
@@ -47,15 +47,9 @@
         :param preprocessor:
             The name of the executable. Defaults to 'cpp'.
         :param common_flags:
-<<<<<<< HEAD
             Used to construct a :class:`~fab.config.FlagsConfig` object.
         :param path_flags:
-            Used to construct a :class:`~fab.config.FlagsConfig` object.
-=======
             Used to construct a :class:`~fab.build_config.FlagsConfig` object.
-        :param path_flags:
-            Used to construct a :class:`~fab.build_config.FlagsConfig` object.
->>>>>>> 40508ebf
         :param name:
             Human friendly name for logger output, with sensible default.
 
