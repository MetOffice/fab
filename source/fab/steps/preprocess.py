##############################################################################
# (c) Crown copyright Met Office. All rights reserved.
# For further details please refer to the file COPYRIGHT
# which you should have received as part of this distribution
##############################################################################
"""
Fortran and C Preprocessing.

"""
import logging
import os
from pathlib import Path
from typing import List

from fab.metrics import send_metric

from fab.steps.mp_exe import MpExeStep
from fab.util import log_or_dot_finish, input_to_output_fpath, log_or_dot, run_command, Timer, by_type, check_for_errors
from fab.artefacts import ArtefactsGetter, SuffixFilter

logger = logging.getLogger(__name__)


class PreProcessor(MpExeStep):
    """
    Base class for preprocessors. A build step which calls a preprocessor.

    """
    DEFAULT_SOURCE: ArtefactsGetter
    DEFAULT_OUTPUT_NAME: str
    DEFAULT_OUTPUT_SUFFIX: str
    LABEL: str

    def __init__(self,
                 source: ArtefactsGetter = None, output_collection=None, output_suffix=None,
                 preprocessor='cpp', common_flags: List[str] = None, path_flags: List = None,
                 name=None):
        """
        Kwargs:
            - source: Defines the files to preprocess. Defaults to DEFAULT_SOURCE.
            - output_collection: The name of the output artefact collection, defaulting to DEFAULT_OUTPUT_NAME.
            - output_suffix: Defaults to DEFAULT_OUTPUT_SUFFIX.
            - preprocessor: The name of the executable. Defaults to 'cpp'.
            - common_flags: Used to construct a :class:`~fab.config.FlagsConfig' object.
            - path_flags: Used to construct a :class:`~fab.config.FlagsConfig' object.
            - name: Used for logger output.

        """
        super().__init__(exe=preprocessor, common_flags=common_flags, path_flags=path_flags, name=name or self.LABEL)

        self.source_getter = source or self.DEFAULT_SOURCE
        self.output_collection = output_collection or self.DEFAULT_OUTPUT_NAME
        self.output_suffix = output_suffix or self.DEFAULT_OUTPUT_SUFFIX

    def run(self, artefact_store, config):
        """
        Preprocess all input files from `self.source_getter`, creating the artefact collection named
        `self.output_collection`.

        This step uses multiprocessing, unless disabled in the :class:`~fab.steps.Step` class.

        """
        super().run(artefact_store, config)

        files = self.source_getter(artefact_store)
        results = self.run_mp(items=files, func=self.process_artefact)
        check_for_errors(results, caller_label=self.name)

        log_or_dot_finish(logger)
        artefact_store[self.output_collection] = list(by_type(results, Path))

    def process_artefact(self, fpath):
        """
        Expects an input file in the source folder.
        Writes the output file to the output folder, with a lower case extension.

        """
        output_fpath = input_to_output_fpath(
            source_root=self._config.source_root,
            project_workspace=self._config.project_workspace,
            input_path=fpath).with_suffix(self.output_suffix)

        # already preprocessed?
        if self._config.reuse_artefacts and output_fpath.exists():
            log_or_dot(logger, f'Preprocessor skipping: {fpath}')
        else:
            with Timer() as timer:
                output_fpath.parent.mkdir(parents=True, exist_ok=True)

<<<<<<< HEAD
            command = self.exe.split()
            command.extend(self.flags.flags_for_path(
                path=fpath, source_root=self._config.source_root, project_workspace=self._config.project_workspace))
=======
                command = self.exe.split()
                command.extend(self.flags.flags_for_path(
                    path=fpath, source_root=self._config.source_root, project_workspace=self._config.project_workspace))
                command.append(str(fpath))
                command.append(str(output_fpath))
>>>>>>> c5dd723f

                log_or_dot(logger, 'PreProcessor running command: ' + ' '.join(command))
                try:
                    run_command(command)
                except Exception as err:
                    raise Exception(f"error preprocessing {fpath}: {err}")

            send_metric(self.name, str(fpath), timer.taken)

        return output_fpath


def fortran_preprocessor(preprocessor=None, source=None,
                         output_collection='preprocessed_fortran', output_suffix='.f90',
                         name='preprocess fortran', **pp_kwds):

    return PreProcessor(
        preprocessor=preprocessor or os.getenv('FPP', 'fpp -P'),
        source=source or SuffixFilter('all_source', '.F90'),
        output_collection=output_collection,
        output_suffix=output_suffix,
        name=name,
        **pp_kwds
    )


def c_preprocessor(preprocessor=None, source=None,
                   output_collection='preprocessed_c', output_suffix='.c',
                   name='preprocess c', **pp_kwds):

    return PreProcessor(
        preprocessor=preprocessor or os.getenv('CPP', 'cpp -P'),
        source=source or SuffixFilter('all_source', '.c'),
        output_collection=output_collection,
        output_suffix=output_suffix,
        name=name,
        **pp_kwds
    )<|MERGE_RESOLUTION|>--- conflicted
+++ resolved
@@ -87,17 +87,11 @@
             with Timer() as timer:
                 output_fpath.parent.mkdir(parents=True, exist_ok=True)
 
-<<<<<<< HEAD
-            command = self.exe.split()
-            command.extend(self.flags.flags_for_path(
-                path=fpath, source_root=self._config.source_root, project_workspace=self._config.project_workspace))
-=======
                 command = self.exe.split()
                 command.extend(self.flags.flags_for_path(
                     path=fpath, source_root=self._config.source_root, project_workspace=self._config.project_workspace))
                 command.append(str(fpath))
                 command.append(str(output_fpath))
->>>>>>> c5dd723f
 
                 log_or_dot(logger, 'PreProcessor running command: ' + ' '.join(command))
                 try:
