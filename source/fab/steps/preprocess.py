--- conflicted
+++ resolved
@@ -12,21 +12,13 @@
 from pathlib import Path
 from typing import List
 
-<<<<<<< HEAD
 from fab.build_config import FlagsConfig
-=======
 from fab.constants import PRAGMAD_C
->>>>>>> ce642f37
 from fab.metrics import send_metric
 
 from fab.util import log_or_dot_finish, input_to_output_fpath, log_or_dot, run_command, Timer, by_type
-<<<<<<< HEAD
 from fab.steps import check_for_errors, Step
-from fab.artefacts import ArtefactsGetter, SuffixFilter
-=======
-from fab.steps import check_for_errors
 from fab.artefacts import ArtefactsGetter, SuffixFilter, CollectionGetter
->>>>>>> ce642f37
 
 logger = logging.getLogger(__name__)
 
