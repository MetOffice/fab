--- conflicted
+++ resolved
@@ -239,10 +239,6 @@
         # c
         c_files = set(filter(lambda f: f.suffix == '.c', files))
         with TimerLogger(f"analysing {len(c_files)} preprocessed c files"):
-<<<<<<< HEAD
-            c_results = self.run_mp(items=c_files, func=self.c_analyser.run)
-        c_analyses, c_artefacts = zip(*c_results) if c_results else (tuple(), tuple())
-=======
             # The C analyser hangs with multiprocessing in Python 3.7!
             # Override the multiprocessing flag.
             no_multiprocessing = False
@@ -250,7 +246,7 @@
                 warnings.warn('Python 3.7 detected. Disabling multiprocessing for C analysis.')
                 no_multiprocessing = True
             c_results = self.run_mp(items=c_files, func=self.c_analyser.run, no_multiprocessing=no_multiprocessing)
->>>>>>> e15e96ee
+        c_analyses, c_artefacts = zip(*c_results) if c_results else (tuple(), tuple())
 
         # Check for parse errors but don't fail. The failed files might not be required.
         analyses = fortran_analyses + c_analyses
