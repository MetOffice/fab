##############################################################################
# (c) Crown copyright Met Office. All rights reserved.
# For further details please refer to the file COPYRIGHT
# which you should have received as part of this distribution
##############################################################################
"""
Fab parses each C and Fortran file into an :class:`~fab.steps.dep_tree.AnalysedDependent` object
which contains the symbol definitions and dependencies for that file.

From this set of analysed files, Fab builds a symbol table mapping symbols to their containing files.

Fab uses the symbol table to turn symbol dependencies into file dependencies (stored in the AnalysedDependent objects).
This gives us a file dependency tree for the entire project source. The data structure is simple,
just a dict of *<source path>: <analysed file>*, where the analysed files' dependencies are other dict keys.

If we're building a library, that's the end of the analysis process as we'll compile the entire project source.
If we're building one or more executables, which happens when we use the `root_symbol` argument,
Fab will extract a subtree from the entire dependency tree for each root symbol we specify.

Finally, the resulting artefact collection is a dict of these subtrees (*"build trees"*),
mapping *<root symbol>: <build tree>*.
When building a library, there will be a single tree with a root symbol of `None`.

Addendum: The language parsers Fab uses are unable to detect some kinds of dependency.
For example, fparser can't currently identify a call statement in a one-line if statement.
We can tell Fab that certain symbols *should have been included* in the build tree
using the `unreferenced_deps` argument.
For every symbol we provide, its source file *and dependencies* will be added to the build trees.

Sometimes a language parser will crash while parsing a *valid* source file, even though the compiler
can compile the file perfectly well. In this case we can give Fab the analysis results it should have made
by passing FortranParserWorkaround objects into the `special_measure_analysis_results` argument.
You'll have to manually read the file to determine which symbol definitions and dependencies it contains.

"""

import logging
import sys
import warnings
from pathlib import Path
from typing import Dict, List, Iterable, Set, Optional, Union

<<<<<<< HEAD
from fab.artefacts import ArtefactsGetter, CollectionConcat, SuffixFilter
from fab.constants import BUILD_TREES
from fab.dep_tree import add_mo_commented_file_deps, extract_sub_tree, \
    validate_dependencies
from fab.parse import AnalysedFile, EmptySourceFile, AnalysedDependent
from fab.parse.c import CAnalyser
from fab.parse.fortran import FortranParserWorkaround, FortranAnalyser
=======
from fab.parse.c import CAnalyser

from fab.parse.fortran import FortranParserWorkaround, FortranAnalyser

from fab.constants import BUILD_TREES, CURRENT_PREBUILDS
from fab.dep_tree import extract_sub_tree, validate_dependencies, AnalysedDependent
from fab.mo import add_mo_commented_file_deps
>>>>>>> 1e939c7b
from fab.steps import Step
from fab.util import TimerLogger, by_type

logger = logging.getLogger(__name__)

DEFAULT_SOURCE_GETTER = CollectionConcat([
    SuffixFilter('all_source', '.f90'),
    'preprocessed_c',
    'preprocessed_fortran',

    # todo: this is lfric stuff so might be better placed with the lfric run configs
    SuffixFilter('psyclone_output', '.f90'),
    'preprocessed_psyclone',
    'configurator_output',
])


# todo: split out c and fortran? this class is still a bit big
# This has all been done as a single step, for now, because we don't have a simple mp pattern
# (i.e we don't have a list of artefacts and a function to feed them through).
class Analyse(Step):
    """
    Produce one or more build trees by analysing source code dependencies.

    The resulting artefact collection is a mapping from root symbol to build tree.
    The name of this artefact collection is taken from :py:const:`fab.constants.BUILD_TREES`.

    """
    # todo: allow the user to specify a different output artefact collection name?
    def __init__(self,
                 source: Optional[ArtefactsGetter] = None,
                 root_symbol: Optional[Union[str, List[str]]] = None,  # todo: iterable is more correct
                 std: str = "f2008",
                 special_measure_analysis_results: Optional[Iterable[FortranParserWorkaround]] = None,
                 unreferenced_deps: Optional[Iterable[str]] = None,
                 ignore_mod_deps: Optional[Iterable[str]] = None,
                 name='analyser'):
        """
        If no artefact getter is specified in *source*, a default is used which provides input files
        from multiple artefact collections, including the default C and Fortran preprocessor outputs
        and any source files with a 'little' *.f90* extension.

        A build tree is produced for every root symbol specified in *root_symbol*, which can be a string or list of.
        This is how we create executable files. If no root symbol is specified, a single tree of the entire source
        is produced (with a root symbol of `None`). This is how we create shared and static libraries.

        :param source:
            An :class:`~fab.util.ArtefactsGetter` to get the source files.
        :param root_symbol:
            When building an executable, provide the Fortran Program name(s), or 'main' for C.
            If None, build tree extraction will not be performed and the entire source will be used
            as the build tree - for building a shared or static library.
        :param std:
            The fortran standard, passed through to fparser2. Defaults to 'f2008'.
        :param special_measure_analysis_results:
            When a language parser cannot parse a valid source file, we can manually provide the expected analysis
            results with this argument.
        :param unreferenced_deps:
            A list of symbols which are needed for the build, but which cannot be automatically determined by Fab.
            For example, functions that are called in a one-line if statement.
            Assuming the files containing these symbols are present and analysed,
            those files and all their dependencies will be added to the build tree(s).
        :param ignore_mod_deps:
            Third party Fortran module names to be ignored.
        :param name:
            Human friendly name for logger output, with sensible default.

        """

        # Note: a code smell?: we insist on the manual analysis results, special_measure_analysis_results,
        # arriving as a list not a set because we don't want to hash them yet,
        # because the files they refer to probably don't exist yet,
        # because we're just creating steps at this point, so there's been no grab...

        super().__init__(name)
        self.source_getter = source or DEFAULT_SOURCE_GETTER
        self.root_symbols: Optional[List[str]] = [root_symbol] if isinstance(root_symbol, str) else root_symbol
        self.special_measure_analysis_results: List[FortranParserWorkaround] = \
            list(special_measure_analysis_results or [])
        self.unreferenced_deps: List[str] = list(unreferenced_deps or [])

        # todo: these seem more like functions
        self.fortran_analyser = FortranAnalyser(std=std, ignore_mod_deps=ignore_mod_deps)
        self.c_analyser = CAnalyser()

    def run(self, artefact_store: Dict, config):
        """
        Creates the *build_trees* artefact from the files in `self.source_getter`.

        Does the following, in order:
            - Create a hash of every source file. Used to check if it's already been analysed.
            - Parse the C and Fortran files to find external symbol definitions and dependencies in each file.
                - Analysis results are stored in a csv as-we-go, so analysis can be resumed if interrupted.
            - Create a 'symbol table' recording which file each symbol is in.
            - Work out the file dependencies from the symbol dependencies.
                - At this point we have a source tree for the entire source.
            - (Optionally) Extract a sub tree for every root symbol, if provided. For building executables.

        This step uses multiprocessing, unless disabled in the :class:`~fab.steps.Step` class.

        :param artefact_store:
            Contains artefacts created by previous Steps, and where we add our new artefacts.
            This is where the given :class:`~fab.artefacts.ArtefactsGetter` finds the artefacts to process.
        :param config:
            The :class:`fab.build_config.BuildConfig` object where we can read settings
            such as the project workspace folder or the multiprocessing flag.

        """
        super().run(artefact_store, config)

        # todo: code smell - refactor (in another PR to keep things small)
        self.fortran_analyser._config = self._config
        self.c_analyser._config = self._config

        # parse
        files: List[Path] = self.source_getter(artefact_store)
        analysed_files = self._parse_files(files=files)
        self._add_manual_results(analysed_files)

        # analyse
        project_source_tree, symbol_table = analyse_source_tree(analysed_files)

        # add the file dependencies for MO FCM's "DEPENDS ON:" commented file deps (being removed soon)
        with TimerLogger("adding MO FCM 'DEPENDS ON:' file dependency comments"):
            add_mo_commented_file_deps(project_source_tree)

        logger.info(f"source tree size {len(project_source_tree)}")

        # extract "build trees" for executables.
        if self.root_symbols:
            build_trees = self._extract_build_trees(project_source_tree, symbol_table)
        else:
            build_trees = {None: project_source_tree}

        # throw in any extra source we need, which Fab can't automatically detect
        for build_tree in build_trees.values():
            self._add_unreferenced_deps(symbol_table, project_source_tree, build_tree)
            validate_dependencies(build_tree)

        artefact_store[BUILD_TREES] = build_trees

<<<<<<< HEAD
    # def _analyse_dependencies(self, analysed_files: Iterable[AnalysedFile]):
    #     """
    #     Turn symbol deps into file deps and build a source dependency tree for the entire source.
    #
    #     """
    #     with TimerLogger("converting symbol dependencies to file dependencies"):
    #         # map symbols to the files they're in
    #         symbols: Dict[str, Path] = _gen_symbol_table(analysed_files)
    #
    #         # fill in the file deps attribute in the analysed file objects
    #         _gen_file_deps(analysed_files, symbols)
    #
    #     source_tree: Dict[Path, AnalysedFile] = {a.fpath: a for a in analysed_files}
    #     return source_tree, symbols

    def _extract_build_trees(self, project_source_tree, symbol_table):
=======
    def _analyse_dependencies(self, analysed_files: Iterable[AnalysedDependent]):
        """
        Turn symbol deps into file deps and build a source dependency tree for the entire source.

        """
        with TimerLogger("converting symbol dependencies to file dependencies"):
            # map symbols to the files they're in
            symbols: Dict[str, Path] = self._gen_symbol_table(analysed_files)

            # fill in the file deps attribute in the analysed file objects
            self._gen_file_deps(analysed_files, symbols)

        source_tree: Dict[Path, AnalysedDependent] = {a.fpath: a for a in analysed_files}
        return source_tree, symbols

    def _extract_build_trees(self, project_source_tree, symbols):
>>>>>>> 1e939c7b
        """
        Find the subset of files needed to build each root symbol (executable).

        Assumes we have been given a root symbol(s) or we wouldn't have been called.
        Returns a build tree for every root symbol.

        """
        build_trees = {}
        for root in self.root_symbols:
            with TimerLogger(f"extracting build tree for root '{root}'"):
                build_tree = extract_sub_tree(project_source_tree, symbol_table[root], verbose=False)

            logger.info(f"target source tree size {len(build_tree)} (target '{symbol_table[root]}')")
            build_trees[root] = build_tree

        return build_trees

    def _parse_files(self, files: List[Path]) -> Set[AnalysedDependent]:
        """
        Determine the symbols which are defined in, and used by, each file.

        Returns the analysed_fortran and analysed_c as lists of :class:`~fab.dep_tree.AnalysedDependent`
        with no file dependencies, to be filled in later.

        """
        # fortran
        fortran_files = set(filter(lambda f: f.suffix == '.f90', files))
        with TimerLogger(f"analysing {len(fortran_files)} preprocessed fortran files"):
            fortran_results = self.run_mp(items=fortran_files, func=self.fortran_analyser.run)
        fortran_analyses, fortran_artefacts = zip(*fortran_results) if fortran_results else (tuple(), tuple())

        # warn about naughty fortran usage
        if self.fortran_analyser.depends_on_comment_found:
            warnings.warn("deprecated 'DEPENDS ON:' comment found in fortran code")

        # c
        c_files = set(filter(lambda f: f.suffix == '.c', files))
        with TimerLogger(f"analysing {len(c_files)} preprocessed c files"):
            # The C analyser hangs with multiprocessing in Python 3.7!
            # Override the multiprocessing flag.
            no_multiprocessing = False
            if sys.version.startswith('3.7'):
                warnings.warn('Python 3.7 detected. Disabling multiprocessing for C analysis.')
                no_multiprocessing = True
            c_results = self.run_mp(items=c_files, func=self.c_analyser.run, no_multiprocessing=no_multiprocessing)
        c_analyses, c_artefacts = zip(*c_results) if c_results else (tuple(), tuple())

        # Check for parse errors but don't fail. The failed files might not be required.
        analyses = fortran_analyses + c_analyses
        exceptions = list(by_type(analyses, Exception))
        if exceptions:
            err_str = '\n\n'.join(map(str, exceptions))
            print(f"\nThere were {len(exceptions)} analysis errors:\n\n{err_str}\n\n", file=sys.stderr)

        # mark the artefacts as being current
        artefacts = by_type(fortran_artefacts + c_artefacts, Path)
        self._config.add_current_prebuilds(artefacts)

        # ignore empty files
        analysed_files = by_type(analyses, AnalysedFile)
        non_empty = {af for af in analysed_files if not isinstance(af, EmptySourceFile)}
        return non_empty

<<<<<<< HEAD
=======
        return set(by_type(analyses, AnalysedDependent))

>>>>>>> 1e939c7b
    def _add_manual_results(self, analysed_files: Set[AnalysedDependent]):
        # add manual analysis results for files which could not be parsed
        if self.special_measure_analysis_results:
            warnings.warn("SPECIAL MEASURE: injecting user-defined analysis results")
            already_present = {af.fpath for af in analysed_files}

            for r in self.special_measure_analysis_results:
                if r.fpath in already_present:
                    # Note: This exception stops the user from being able to override results for files
                    # which don't *crash* the parser. We don't have a use case to do this, but it's worth noting.
                    # If we want to allow this we can raise a warning instead of an exception.
                    raise ValueError(f'Unnecessary ParserWorkaround for {r.fpath}')
                analysed_files.add(r.as_analysed_fortran())

            logger.info(f'added {len(self.special_measure_analysis_results)} manual analysis results')

<<<<<<< HEAD
    # def _gen_symbol_table(self, analysed_files: Iterable[AnalysedFile]) -> Dict[str, Path]:
    #     """
    #     Create a dictionary mapping symbol names to the files in which they appear.
    #
    #     """
    #     symbols: Dict[str, Path] = dict()
    #     duplicates = []
    #     for analysed_file in analysed_files:
    #         for symbol_def in analysed_file.symbol_defs:
    #             # check for duplicates
    #             if symbol_def in symbols:
    #                 duplicates.append(ValueError(
    #                     f"duplicate symbol '{symbol_def}' defined in {analysed_file.fpath} "
    #                     f"already found in {symbols[symbol_def]}"))
    #                 continue
    #             symbols[symbol_def] = analysed_file.fpath
    #
    #     if duplicates:
    #         # we don't break the build because these symbols might not be required to build the exe
    #         # todo: put a big warning at the end of the build?
    #         err_msg = "\n".join(map(str, duplicates))
    #         warnings.warn(f"Duplicates found while generating symbol table:\n{err_msg}")
    #
    #     return symbols

    # def _gen_file_deps(self, analysed_files: Iterable[AnalysedFile], symbols: Dict[str, Path]):
    #     """
    #     Use the symbol table to convert symbol dependencies into file dependencies.
    #
    #     """
    #     deps_not_found = set()
    #     with TimerLogger("converting symbol to file deps"):
    #         for analysed_file in analysed_files:
    #             for symbol_dep in analysed_file.symbol_deps:
    #                 file_dep = symbols.get(symbol_dep)
    #                 # don't depend on oneself!
    #                 if file_dep == analysed_file.fpath:
    #                     continue
    #                 # warn of missing file
    #                 if not file_dep:
    #                     deps_not_found.add(symbol_dep)
    #                     logger.debug(f"not found {symbol_dep} for {analysed_file.fpath}")
    #                     continue
    #                 analysed_file.file_deps.add(file_dep)
    #     if deps_not_found:
    #         logger.info(f"{len(deps_not_found)} deps not found")

    def _add_unreferenced_deps(self, symbol_table: Dict[str, Path],
=======
    def _gen_symbol_table(self, analysed_files: Iterable[AnalysedDependent]) -> Dict[str, Path]:
        """
        Create a dictionary mapping symbol names to the files in which they appear.

        """
        symbols: Dict[str, Path] = dict()
        duplicates = []
        for analysed_file in analysed_files:
            for symbol_def in analysed_file.symbol_defs:
                # check for duplicates
                if symbol_def in symbols:
                    duplicates.append(ValueError(
                        f"duplicate symbol '{symbol_def}' defined in {analysed_file.fpath} "
                        f"already found in {symbols[symbol_def]}"))
                    continue
                symbols[symbol_def] = analysed_file.fpath

        if duplicates:
            # we don't break the build because these symbols might not be required to build the exe
            # todo: put a big warning at the end of the build?
            err_msg = "\n".join(map(str, duplicates))
            warnings.warn(f"Duplicates found while generating symbol table:\n{err_msg}")

        return symbols

    def _gen_file_deps(self, analysed_files: Iterable[AnalysedDependent], symbols: Dict[str, Path]):
        """
        Use the symbol table to convert symbol dependencies into file dependencies.

        """
        deps_not_found = set()
        with TimerLogger("converting symbol to file deps"):
            for analysed_file in analysed_files:
                for symbol_dep in analysed_file.symbol_deps:
                    file_dep = symbols.get(symbol_dep)
                    # don't depend on oneself!
                    if file_dep == analysed_file.fpath:
                        continue
                    # warn of missing file
                    if not file_dep:
                        deps_not_found.add(symbol_dep)
                        logger.debug(f"not found {symbol_dep} for {analysed_file.fpath}")
                        continue
                    analysed_file.file_deps.add(file_dep)
        if deps_not_found:
            logger.info(f"{len(deps_not_found)} deps not found")

    def _add_unreferenced_deps(self,
                               symbols: Dict[str, Path],
>>>>>>> 1e939c7b
                               all_analysed_files: Dict[Path, AnalysedDependent],
                               build_tree: Dict[Path, AnalysedDependent]):
        """
        Add files to the build tree.

        This is used for building Fortran code which Fab doesn't know is a dependency.

        """
        if not self.unreferenced_deps:
            return
        logger.info(f"Adding {len(self.unreferenced_deps or [])} unreferenced dependencies")

        for symbol_dep in self.unreferenced_deps:

            # what file is the symbol in?
            analysed_fpath = symbol_table.get(symbol_dep)
            if not analysed_fpath:
                warnings.warn(f"no file found for unreferenced dependency {symbol_dep}")
                continue
            analysed_file = all_analysed_files[analysed_fpath]

            # was it found and analysed?
            if not analysed_file:
                warnings.warn(f"couldn't find file for symbol dep '{symbol_dep}'")
                continue

            # is it already in the build tree?
            if analysed_file.fpath in build_tree:
                logger.info(f"file {analysed_file.fpath} for unreferenced dependency {symbol_dep} "
                            f"is already in the build tree")
                continue

            # add the file and it's file deps
            sub_tree = extract_sub_tree(source_tree=all_analysed_files, root=analysed_fpath)
            build_tree.update(sub_tree)


def analyse_source_tree(analysed_files: Iterable[AnalysedDependent]):
    """
    Build a source dependency tree for the entire source.

    """
    # find file dependencies
    symbol_table = analyse_file_dependencies(analysed_files)

    # build the tree
    # the nodes refer to other nodes via the file dependencies we just made, which are keys into this dict
    source_tree: Dict[Path, AnalysedDependent] = {a.fpath: a for a in analysed_files}

    return source_tree, symbol_table


def analyse_file_dependencies(analysed_files):
    """
    Turn symbol deps into file deps, returning the symbol table mapping symbols to files.

    """
    with TimerLogger("converting symbol dependencies to file dependencies"):

        # map symbols to the files they're in
        symbol_table: Dict[str, Path] = _gen_symbol_table(analysed_files)

        # fill in the file deps attribute in the analysed file objects
        _gen_file_deps(analysed_files, symbol_table)

    return symbol_table


def _gen_symbol_table(analysed_files: Iterable[AnalysedDependent]) -> Dict[str, Path]:
    """
    Create a dictionary mapping symbol names to the files in which they appear.

    """
    symbols: Dict[str, Path] = dict()
    duplicates = []
    for analysed_file in analysed_files:
        for symbol_def in analysed_file.symbol_defs:
            # check for duplicates
            if symbol_def in symbols:
                duplicates.append(ValueError(
                    f"duplicate symbol '{symbol_def}' defined in {analysed_file.fpath} "
                    f"already found in {symbols[symbol_def]}"))
                continue
            symbols[symbol_def] = analysed_file.fpath

    if duplicates:
        # we don't break the build because these symbols might not be required to build the exe
        # todo: put a big warning at the end of the build?
        err_msg = "\n".join(map(str, duplicates))
        warnings.warn(f"Duplicates found while generating symbol table:\n{err_msg}")

    return symbols


def _gen_file_deps(analysed_files: Iterable[AnalysedDependent], symbols: Dict[str, Path]):
    """
    Use the symbol table to convert symbol dependencies into file dependencies.

    """
    deps_not_found = set()
    with TimerLogger("converting symbol to file deps"):
        for analysed_file in analysed_files:
            for symbol_dep in analysed_file.symbol_deps:
                file_dep = symbols.get(symbol_dep)
                # don't depend on oneself!
                if file_dep == analysed_file.fpath:
                    continue
                # warn of missing file
                if not file_dep:
                    deps_not_found.add(symbol_dep)
                    logger.debug(f"not found {symbol_dep} for {analysed_file.fpath}")
                    continue
                analysed_file.file_deps.add(file_dep)
    if deps_not_found:
        logger.info(f"{len(deps_not_found)} deps not found")<|MERGE_RESOLUTION|>--- conflicted
+++ resolved
@@ -40,23 +40,12 @@
 from pathlib import Path
 from typing import Dict, List, Iterable, Set, Optional, Union
 
-<<<<<<< HEAD
 from fab.artefacts import ArtefactsGetter, CollectionConcat, SuffixFilter
 from fab.constants import BUILD_TREES
-from fab.dep_tree import add_mo_commented_file_deps, extract_sub_tree, \
-    validate_dependencies
+from fab.mo import add_mo_commented_file_deps
 from fab.parse import AnalysedFile, EmptySourceFile, AnalysedDependent
 from fab.parse.c import CAnalyser
 from fab.parse.fortran import FortranParserWorkaround, FortranAnalyser
-=======
-from fab.parse.c import CAnalyser
-
-from fab.parse.fortran import FortranParserWorkaround, FortranAnalyser
-
-from fab.constants import BUILD_TREES, CURRENT_PREBUILDS
-from fab.dep_tree import extract_sub_tree, validate_dependencies, AnalysedDependent
-from fab.mo import add_mo_commented_file_deps
->>>>>>> 1e939c7b
 from fab.steps import Step
 from fab.util import TimerLogger, by_type
 
@@ -198,7 +187,6 @@
 
         artefact_store[BUILD_TREES] = build_trees
 
-<<<<<<< HEAD
     # def _analyse_dependencies(self, analysed_files: Iterable[AnalysedFile]):
     #     """
     #     Turn symbol deps into file deps and build a source dependency tree for the entire source.
@@ -215,24 +203,6 @@
     #     return source_tree, symbols
 
     def _extract_build_trees(self, project_source_tree, symbol_table):
-=======
-    def _analyse_dependencies(self, analysed_files: Iterable[AnalysedDependent]):
-        """
-        Turn symbol deps into file deps and build a source dependency tree for the entire source.
-
-        """
-        with TimerLogger("converting symbol dependencies to file dependencies"):
-            # map symbols to the files they're in
-            symbols: Dict[str, Path] = self._gen_symbol_table(analysed_files)
-
-            # fill in the file deps attribute in the analysed file objects
-            self._gen_file_deps(analysed_files, symbols)
-
-        source_tree: Dict[Path, AnalysedDependent] = {a.fpath: a for a in analysed_files}
-        return source_tree, symbols
-
-    def _extract_build_trees(self, project_source_tree, symbols):
->>>>>>> 1e939c7b
         """
         Find the subset of files needed to build each root symbol (executable).
 
@@ -296,11 +266,6 @@
         non_empty = {af for af in analysed_files if not isinstance(af, EmptySourceFile)}
         return non_empty
 
-<<<<<<< HEAD
-=======
-        return set(by_type(analyses, AnalysedDependent))
-
->>>>>>> 1e939c7b
     def _add_manual_results(self, analysed_files: Set[AnalysedDependent]):
         # add manual analysis results for files which could not be parsed
         if self.special_measure_analysis_results:
@@ -317,7 +282,6 @@
 
             logger.info(f'added {len(self.special_measure_analysis_results)} manual analysis results')
 
-<<<<<<< HEAD
     # def _gen_symbol_table(self, analysed_files: Iterable[AnalysedFile]) -> Dict[str, Path]:
     #     """
     #     Create a dictionary mapping symbol names to the files in which they appear.
@@ -365,93 +329,42 @@
     #     if deps_not_found:
     #         logger.info(f"{len(deps_not_found)} deps not found")
 
-    def _add_unreferenced_deps(self, symbol_table: Dict[str, Path],
-=======
-    def _gen_symbol_table(self, analysed_files: Iterable[AnalysedDependent]) -> Dict[str, Path]:
-        """
-        Create a dictionary mapping symbol names to the files in which they appear.
-
-        """
-        symbols: Dict[str, Path] = dict()
-        duplicates = []
-        for analysed_file in analysed_files:
-            for symbol_def in analysed_file.symbol_defs:
-                # check for duplicates
-                if symbol_def in symbols:
-                    duplicates.append(ValueError(
-                        f"duplicate symbol '{symbol_def}' defined in {analysed_file.fpath} "
-                        f"already found in {symbols[symbol_def]}"))
-                    continue
-                symbols[symbol_def] = analysed_file.fpath
-
-        if duplicates:
-            # we don't break the build because these symbols might not be required to build the exe
-            # todo: put a big warning at the end of the build?
-            err_msg = "\n".join(map(str, duplicates))
-            warnings.warn(f"Duplicates found while generating symbol table:\n{err_msg}")
-
-        return symbols
-
-    def _gen_file_deps(self, analysed_files: Iterable[AnalysedDependent], symbols: Dict[str, Path]):
-        """
-        Use the symbol table to convert symbol dependencies into file dependencies.
-
-        """
-        deps_not_found = set()
-        with TimerLogger("converting symbol to file deps"):
-            for analysed_file in analysed_files:
-                for symbol_dep in analysed_file.symbol_deps:
-                    file_dep = symbols.get(symbol_dep)
-                    # don't depend on oneself!
-                    if file_dep == analysed_file.fpath:
-                        continue
-                    # warn of missing file
-                    if not file_dep:
-                        deps_not_found.add(symbol_dep)
-                        logger.debug(f"not found {symbol_dep} for {analysed_file.fpath}")
-                        continue
-                    analysed_file.file_deps.add(file_dep)
-        if deps_not_found:
-            logger.info(f"{len(deps_not_found)} deps not found")
-
-    def _add_unreferenced_deps(self,
-                               symbols: Dict[str, Path],
->>>>>>> 1e939c7b
-                               all_analysed_files: Dict[Path, AnalysedDependent],
-                               build_tree: Dict[Path, AnalysedDependent]):
-        """
-        Add files to the build tree.
-
-        This is used for building Fortran code which Fab doesn't know is a dependency.
-
-        """
-        if not self.unreferenced_deps:
-            return
-        logger.info(f"Adding {len(self.unreferenced_deps or [])} unreferenced dependencies")
-
-        for symbol_dep in self.unreferenced_deps:
-
-            # what file is the symbol in?
-            analysed_fpath = symbol_table.get(symbol_dep)
-            if not analysed_fpath:
-                warnings.warn(f"no file found for unreferenced dependency {symbol_dep}")
-                continue
-            analysed_file = all_analysed_files[analysed_fpath]
-
-            # was it found and analysed?
-            if not analysed_file:
-                warnings.warn(f"couldn't find file for symbol dep '{symbol_dep}'")
-                continue
-
-            # is it already in the build tree?
-            if analysed_file.fpath in build_tree:
-                logger.info(f"file {analysed_file.fpath} for unreferenced dependency {symbol_dep} "
-                            f"is already in the build tree")
-                continue
-
-            # add the file and it's file deps
-            sub_tree = extract_sub_tree(source_tree=all_analysed_files, root=analysed_fpath)
-            build_tree.update(sub_tree)
+    # def _add_unreferenced_deps(self, symbol_table: Dict[str, Path],
+    #                            all_analysed_files: Dict[Path, AnalysedDependent],
+    #                            build_tree: Dict[Path, AnalysedDependent]):
+    #     """
+    #     Add files to the build tree.
+    #
+    #     This is used for building Fortran code which Fab doesn't know is a dependency.
+    #
+    #     """
+    #     if not self.unreferenced_deps:
+    #         return
+    #     logger.info(f"Adding {len(self.unreferenced_deps or [])} unreferenced dependencies")
+    #
+    #     for symbol_dep in self.unreferenced_deps:
+    #
+    #         # what file is the symbol in?
+    #         analysed_fpath = symbol_table.get(symbol_dep)
+    #         if not analysed_fpath:
+    #             warnings.warn(f"no file found for unreferenced dependency {symbol_dep}")
+    #             continue
+    #         analysed_file = all_analysed_files[analysed_fpath]
+    #
+    #         # was it found and analysed?
+    #         if not analysed_file:
+    #             warnings.warn(f"couldn't find file for symbol dep '{symbol_dep}'")
+    #             continue
+    #
+    #         # is it already in the build tree?
+    #         if analysed_file.fpath in build_tree:
+    #             logger.info(f"file {analysed_file.fpath} for unreferenced dependency {symbol_dep} "
+    #                         f"is already in the build tree")
+    #             continue
+    #
+    #         # add the file and it's file deps
+    #         sub_tree = extract_sub_tree(source_tree=all_analysed_files, root=analysed_fpath)
+    #         build_tree.update(sub_tree)
 
 
 def analyse_source_tree(analysed_files: Iterable[AnalysedDependent]):
@@ -531,4 +444,42 @@
                     continue
                 analysed_file.file_deps.add(file_dep)
     if deps_not_found:
-        logger.info(f"{len(deps_not_found)} deps not found")+        logger.info(f"{len(deps_not_found)} deps not found")
+
+    def _add_unreferenced_deps(self,
+                               symbols: Dict[str, Path],
+                               all_analysed_files: Dict[Path, AnalysedDependent],
+                               build_tree: Dict[Path, AnalysedDependent]):
+        """
+        Add files to the build tree.
+
+        This is used for building Fortran code which Fab doesn't know is a dependency.
+
+        """
+        if not self.unreferenced_deps:
+            return
+        logger.info(f"Adding {len(self.unreferenced_deps or [])} unreferenced dependencies")
+
+        for symbol_dep in self.unreferenced_deps:
+
+            # what file is the symbol in?
+            analysed_fpath = symbols.get(symbol_dep)
+            if not analysed_fpath:
+                warnings.warn(f"no file found for unreferenced dependency {symbol_dep}")
+                continue
+            analysed_file = all_analysed_files[analysed_fpath]
+
+            # was it found and analysed?
+            if not analysed_file:
+                warnings.warn(f"couldn't find file for symbol dep '{symbol_dep}'")
+                continue
+
+            # is it already in the build tree?
+            if analysed_file.fpath in build_tree:
+                logger.info(f"file {analysed_file.fpath} for unreferenced dependency {symbol_dep} "
+                            f"is already in the build tree")
+                continue
+
+            # add the file and it's file deps
+            sub_tree = extract_sub_tree(source_tree=all_analysed_files, root=analysed_fpath)
+            build_tree.update(sub_tree)