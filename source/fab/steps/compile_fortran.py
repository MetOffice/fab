--- conflicted
+++ resolved
@@ -19,8 +19,8 @@
 from fab.artefacts import ArtefactsGetter, FilterBuildTrees
 from fab.build_config import FlagsConfig
 from fab.constants import OBJECT_FILES
+from fab.metrics import send_metric
 from fab.parse.fortran.fortran import AnalysedFortran
-from fab.metrics import send_metric
 from fab.steps import check_for_errors, Step
 from fab.tools import COMPILERS, remove_managed_flags, flags_checksum, run_command, get_tool, get_compiler_version
 from fab.util import CompiledFile, log_or_dot_finish, log_or_dot, Timer, by_type, \
@@ -206,12 +206,9 @@
             new_objects = [lookup[af.fpath].output_fpath for af in source_files]
             object_files[root].update(new_objects)
 
-<<<<<<< HEAD
-    def process_file(self, analysed_file: AnalysedFortran):
-=======
     def process_file(self, analysed_file: AnalysedFile) \
             -> Union[Tuple[CompiledFile, List[Path]], Tuple[Exception, None]]:
->>>>>>> 3aaea3e2
+    def process_file(self, analysed_file: AnalysedFortran):
         """
         Prepare to compile a fortran file, and compile it if anything has changed since it was last compiled.
 
