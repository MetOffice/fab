##############################################################################
# (c) Crown copyright Met Office. All rights reserved.
# For further details please refer to the file COPYRIGHT
# which you should have received as part of this distribution
##############################################################################
"""
Fortran file compilation.

"""
import logging
import os
import shutil
import zlib
from collections import defaultdict
from itertools import chain
from pathlib import Path
from typing import List, Set, Dict, Tuple, Optional, Union

from fab.build_config import FlagsConfig
from fab.constants import OBJECT_FILES, CURRENT_PREBUILDS

from fab.metrics import send_metric

from fab.dep_tree import AnalysedFile
from fab.tools import COMPILERS
from fab.util import CompiledFile, log_or_dot_finish, log_or_dot, run_command, Timer, by_type, \
    flags_checksum, remove_managed_flags, file_checksum
from fab.steps import check_for_errors, Step
from fab.artefacts import ArtefactsGetter, FilterBuildTrees

logger = logging.getLogger(__name__)

DEFAULT_SOURCE_GETTER = FilterBuildTrees(suffix='.f90')


class CompileFortran(Step):
    """
    Compiles all Fortran files in all build trees, creating or extending a set of compiled files for each target.

    This step uses multiprocessing.
    The files are compiled in multiple passes, with each pass enabling further files to be compiled in the next pass.

    """
    def __init__(self, compiler: Optional[str] = None, common_flags: Optional[List[str]] = None,
                 path_flags: Optional[List] = None, source: Optional[ArtefactsGetter] = None,
                 two_stage_flag=None, name='compile fortran'):
        """
        :param compiler:
            The command line compiler to call. Defaults to `gfortran -c`.
        :param common_flags:
            A list of strings to be included in the command line call, for all files.
        :param path_flags:
            A list of :class:`~fab.build_config.AddFlags`, defining flags to be included in the command line call
            for selected files.
        :param source:
            An :class:`~fab.artefacts.ArtefactsGetter` which give us our c files to process.
        :param two_stage_flag:
            Optionally supply a flag which enables the 'syntax checking' feature of the compiler.
            Fab uses this to quickly build all the mod files first, potentially shortening dependency bottlenecks.
            The slower object file compilation can then follow in a second stage, all at once.
        :param name:
            Human friendly name for logger output, with sensible default.

        """
        super().__init__(name=name)

        # Command line tools are sometimes specified with flags attached.
        self.compiler, compiler_flags = get_compiler(compiler)
        logger.info(f'fortran compiler is {self.compiler}')

        # collate the flags
        env_flags = os.getenv('FFLAGS', '').split()
        common_flags = compiler_flags + env_flags + (common_flags or [])

        # Do we know this compiler? If so we can manage the flags a little, to avoid duplication or misconfiguration.
        # todo: This has been raised for discussion - we might never want to modify incoming flags...
        known_compiler = COMPILERS.get(self.compiler)
        if known_compiler:
            common_flags = remove_managed_flags(self.compiler, common_flags)
        else:
            logger.warning(f"Unknown compiler {self.compiler}. Fab cannot control certain flags."
                           "Please ensure you specify the flag `-c` equivalent flag to only compile."
                           "Please ensure the module output folder is set to your config's build_output folder."
                           "or please extend fab.tools.COMPILERS in your build script.")

        self.flags = FlagsConfig(common_flags=common_flags, path_flags=path_flags)

        self.source_getter = source or DEFAULT_SOURCE_GETTER
        self.two_stage_flag = two_stage_flag

        # not ideal to do work in a constructor...
        self.compiler_version = _get_compiler_version(self.compiler.split()[0])

        # runtime
        self._stage = None
        self._mod_hashes: Dict[str, int] = {}

    def run(self, artefact_store, config):
        """
        Compile all Fortran files in all build trees.

        Uses multiprocessing, unless disabled in the *config*.

        :param artefact_store:
            Contains artefacts created by previous Steps, and where we add our new artefacts.
            This is where the given :class:`~fab.artefacts.ArtefactsGetter` finds the artefacts to process.
        :param config:
            The :class:`fab.build_config.BuildConfig` object where we can read settings
            such as the project workspace folder or the multiprocessing flag.

        """
        super().run(artefact_store, config)

        # get all the source to compile, for all build trees, into one big lump
        build_lists: Dict[str, List] = self.source_getter(artefact_store)

        # compile everything in multiple passes
        compiled: Dict[Path, CompiledFile] = {}
        uncompiled: Set[AnalysedFile] = set(sum(build_lists.values(), []))
        logger.info(f"compiling {len(uncompiled)} fortran files")

        if self.two_stage_flag:
            logger.info("Starting two-stage compile: mod files, multiple passes")
            self._stage = 1

        while uncompiled:
            uncompiled = self.compile_pass(compiled, uncompiled, config)
        log_or_dot_finish(logger)

        if self.two_stage_flag:
            logger.info("Finalising two-stage compile: object files, single pass")
            self._stage = 2

            # a single pass should now compile all the object files in one go
            uncompiled = set(sum(build_lists.values(), []))  # todo: order by last compile duration
            results_this_pass = self.run_mp(items=uncompiled, func=self.process_file)
            log_or_dot_finish(logger)
            check_for_errors(results_this_pass, caller_label=self.name)
            compiled_this_pass = list(by_type(results_this_pass, CompiledFile))
            logger.info(f"stage 2 compiled {len(compiled_this_pass)} files")

        self.store_artefacts(compiled, build_lists, artefact_store)

    def compile_pass(self, compiled: Dict[Path, CompiledFile], uncompiled: Set[AnalysedFile], config):

        # what can we compile next?
        compile_next = self.get_compile_next(compiled, uncompiled)

        # compile
        logger.info(f"\ncompiling {len(compile_next)} of {len(uncompiled)} remaining files")
        results_this_pass = self.run_mp(items=compile_next, func=self.process_file)

        # there's a result and a list of artefacts per file
        compilation_results, artefact_lists = zip(*results_this_pass) if results_this_pass else (tuple(), tuple())
        check_for_errors(compilation_results, caller_label=self.name)
        compiled_this_pass = list(by_type(compilation_results, CompiledFile))
        logger.debug(f"compiled {len(compiled_this_pass)} files")

        # record the artefacts as being current
        config._artefact_store[CURRENT_PREBUILDS].update(chain(*artefact_lists))  # slightly naughty access.

        # hash the modules we just created
        new_mod_hashes = get_mod_hashes(compile_next, config)
        self._mod_hashes.update(new_mod_hashes)

        # add compiled files to all compiled files
        compiled.update({cf.input_fpath: cf for cf in compiled_this_pass})

        # remove compiled files from remaining files
        uncompiled = set(filter(lambda af: af.fpath not in compiled, uncompiled))
        return uncompiled

    def get_compile_next(self, compiled: Dict[Path, CompiledFile], uncompiled: Set[AnalysedFile]) -> Set[AnalysedFile]:

        # find what to compile next
        compile_next = set()
        not_ready: Dict[Path, List[Path]] = {}
        for af in uncompiled:
            # all deps ready?
            unfulfilled = [dep for dep in af.file_deps if dep not in compiled and dep.suffix == '.f90']
            if unfulfilled:
                not_ready[af.fpath] = unfulfilled
            else:
                compile_next.add(af)

        # unable to compile anything?
        if len(uncompiled) and not compile_next:
            msg = 'Nothing more can be compiled due to unfulfilled dependencies:\n'
            for f, unf in not_ready.items():
                msg += f'\n\n{f}'
                for u in unf:
                    msg += f'\n    {str(u)}'

            raise ValueError(msg)

        return compile_next

    def store_artefacts(self, compiled_files: Dict[Path, CompiledFile], build_trees: Dict[str, List], artefact_store):
        """
        Create our artefact collection; object files for each compiled file, per root symbol.

        """
        # add the targets' new object files to the artefact store
        lookup = {compiled_file.input_fpath: compiled_file for compiled_file in compiled_files.values()}
        object_files = artefact_store.setdefault(OBJECT_FILES, defaultdict(set))
        for root, source_files in build_trees.items():
            new_objects = [lookup[af.fpath].output_fpath for af in source_files]
            object_files[root].update(new_objects)

    def process_file(self, analysed_file: AnalysedFile) \
            -> Union[Tuple[CompiledFile, List[Path]], Tuple[Exception, None]]:
        """
        Prepare to compile a fortran file, and compile it if anything has changed since it was last compiled.

        Object files are created directly as artefacts in the prebuild folder.
        Mod files are created in the module folder and copied as artefacts into the prebuild folder.
        If nothing has changed, prebuilt mod files are copied *from* the prebuild folder into the module folder.

        .. note::

            Prebuild filenames include a "combo-hash" of everything that, if changed, must trigger a recompile.
            For mod and object files, this includes a checksum of: *source code, compiler*.
            For object files, this also includes a checksum of: *compiler flags, modules on which we depend*.

            Before compiling a file, we calculate the combo hashes and see if the output files already exists.

        Returns a compilation result, regardless of whether it was compiled or prebuilt.

        """
        # todo: include compiler version in hashes

        flags = self.flags.flags_for_path(path=analysed_file.fpath, config=self._config)
        mod_combo_hash = self._get_mod_combo_hash(analysed_file)
        obj_combo_hash = self._get_obj_combo_hash(analysed_file, flags)

        # calculate the incremental/prebuild artefact filenames
        obj_file_prebuild = self._config.prebuild_folder / f'{analysed_file.fpath.stem}.{obj_combo_hash:x}.o'
        mod_file_prebuilds = [
            self._config.prebuild_folder / f'{mod_def}.{mod_combo_hash:x}.mod'
            for mod_def in analysed_file.module_defs
        ]

        # have we got all the prebuilt artefacts we need to avoid a recompile?
        prebuilds_exist = list(map(lambda f: f.exists(), [obj_file_prebuild] + mod_file_prebuilds))
        if not all(prebuilds_exist):
            # compile
            try:
                logger.debug(f'CompileFortran compiling {analysed_file.fpath}')
                self.compile_file(analysed_file, flags, output_fpath=obj_file_prebuild)
            except Exception as err:
<<<<<<< HEAD
                return Exception(f"Error compiling {analysed_file.fpath}: {err}"), None
=======
                return Exception(f"Error compiling {analysed_file.fpath}:\n{err}")
>>>>>>> e15e96ee

            # copy the mod files to the prebuild folder as artefacts for reuse
            # note: perhaps we could sometimes avoid these copies because mods can change less frequently than obj
            for mod_def in analysed_file.module_defs:
                shutil.copy2(
                    self._config.build_output / f'{mod_def}.mod',
                    self._config.prebuild_folder / f'{mod_def}.{mod_combo_hash:x}.mod',
                )

        else:
            # copy the prebuilt mod files from the prebuild folder
            for mod_def in analysed_file.module_defs:
                shutil.copy2(
                    self._config.prebuild_folder / f'{mod_def}.{mod_combo_hash:x}.mod',
                    self._config.build_output / f'{mod_def}.mod',
                )

            log_or_dot(logger, f'CompileFortran skipping: {analysed_file.fpath}')

        # return the results
        compiled_file = CompiledFile(input_fpath=analysed_file.fpath, output_fpath=obj_file_prebuild)
        artefacts = [obj_file_prebuild] + mod_file_prebuilds

        return compiled_file, artefacts

    def _get_obj_combo_hash(self, analysed_file, flags):
        # get a combo hash of things which matter to the object file we define
        mod_deps_hashes = {mod_dep: self._mod_hashes.get(mod_dep, 0) for mod_dep in analysed_file.module_deps}
        try:
            obj_combo_hash = sum([
                analysed_file.file_hash,
                flags_checksum(flags),
                sum(mod_deps_hashes.values()),
                zlib.crc32(self.compiler.encode()),
                zlib.crc32(self.compiler_version.encode()),
            ])
        except TypeError:
            raise ValueError("could not generate combo hash for object file")
        return obj_combo_hash

    def _get_mod_combo_hash(self, analysed_file):
        # get a combo hash of things which matter to the mod files we define
        try:
            mod_combo_hash = sum([
                analysed_file.file_hash,
                zlib.crc32(self.compiler.encode()),
                zlib.crc32(self.compiler_version.encode()),
            ])
        except TypeError:
            raise ValueError("could not generate combo hash for mod files")
        return mod_combo_hash

    def compile_file(self, analysed_file, flags, output_fpath):
        """
        Call the compiler.

        The current working folder for the command is set to the folder where the source file lives.
        This is done to stop the compiler inserting folder information into the mod files,
        which would cause them to have different checksums depending on where they live.

        """
        with Timer() as timer:
            output_fpath.parent.mkdir(parents=True, exist_ok=True)

            # tool
            command = [self.compiler]
            known_compiler = COMPILERS.get(self.compiler)

            # Compile flag.
            # If it's an unknown compiler, we rely on the user config to specify this.
            if known_compiler:
                command.append(known_compiler.compile_flag)

            # flags
            command.extend(flags)
            if self.two_stage_flag and self._stage == 1:
                command.append(self.two_stage_flag)

            # Module folder.
            # If it's an unknown compiler, we rely on the user config to specify this.
            if known_compiler:
                command.extend([known_compiler.module_folder_flag, str(self._config.build_output)])

            # files
            command.append(analysed_file.fpath.name)
            command.extend(['-o', str(output_fpath)])

            log_or_dot(logger, 'CompileFortran running command: ' + ' '.join(command))

            run_command(command, cwd=analysed_file.fpath.parent)

        # todo: probably better to record both mod and obj metrics
        metric_name = self.name + (f' stage {self._stage}' if self._stage else '')
        send_metric(
            group=metric_name,
            name=str(analysed_file.fpath),
            value={'time_taken': timer.taken, 'start': timer.start})


# todo: generalise this for the preprocessor, we see flags in FPP
def get_compiler(compiler: Optional[str] = None) -> Tuple[str, List[str]]:
    """
    Separate the compiler and flags from the given string (or `FC` environment variable), like `gfortran -c`.

    Returns the compiler and a list of flags.

    """
    compiler_split = (compiler or os.getenv('FC', '')).split()  # type: ignore
    if not compiler_split:
        raise ValueError('Fortran compiler not specified. Cannot continue.')

    compiler = compiler_split[0]
    return compiler, compiler_split[1:]


# todo: add more compilers and test with more versions of compilers
def _get_compiler_version(compiler: str) -> str:
    """
    Try to get the version of the given compiler.

    Expects a version in a certain part of the --version output,
    which must adhere to the n.n.n format, with at least 2 parts.

    Returns a version string, e.g '6.10.1', or empty string.

    """
    try:
        res = run_command([compiler, '--version'])
    except FileNotFoundError:
        raise ValueError(f'Compiler not found: {compiler}')
    except RuntimeError as err:
        logger.warning(f"Error asking for version of compiler '{compiler}':\n{err}")
        return ''

    # Pull the version string from the command output.
    # All the versions of gfortran and ifort we've tried follow the same pattern, it's after a ")".
    try:
        version = res.split(')')[1].split()[0]
    except IndexError:
        logger.warning(f"Unexpected version response from compiler '{compiler}': {res}")
        return ''

    # expect major.minor[.patch, ...]
    # validate - this may be overkill
    split = version.split('.')
    if len(split) < 2:
        logger.warning(f"unhandled compiler version format for compiler '{compiler}' is not <n.n[.n, ...]>: {version}")
        return ''

    # todo: do we care if the parts are integers? Not all will be, but perhaps major and minor?

    logger.info(f'Found compiler version for {compiler} = {version}')

    return version


def get_mod_hashes(analysed_files: Set[AnalysedFile], config) -> Dict[str, int]:
    """
    Get the hash of every module file defined in the list of analysed files.

    """
    mod_hashes = {}
    for af in analysed_files:
        for mod_def in af.module_defs:
            fpath: Path = config.build_output / f'{mod_def}.mod'
            mod_hashes[mod_def] = file_checksum(fpath).file_hash

    return mod_hashes<|MERGE_RESOLUTION|>--- conflicted
+++ resolved
@@ -248,11 +248,7 @@
                 logger.debug(f'CompileFortran compiling {analysed_file.fpath}')
                 self.compile_file(analysed_file, flags, output_fpath=obj_file_prebuild)
             except Exception as err:
-<<<<<<< HEAD
-                return Exception(f"Error compiling {analysed_file.fpath}: {err}"), None
-=======
-                return Exception(f"Error compiling {analysed_file.fpath}:\n{err}")
->>>>>>> e15e96ee
+                return Exception(f"Error compiling {analysed_file.fpath}:\n{err}"), None
 
             # copy the mod files to the prebuild folder as artefacts for reuse
             # note: perhaps we could sometimes avoid these copies because mods can change less frequently than obj
