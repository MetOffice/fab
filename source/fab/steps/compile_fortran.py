##############################################################################
# (c) Crown copyright Met Office. All rights reserved.
# For further details please refer to the file COPYRIGHT
# which you should have received as part of this distribution
##############################################################################
"""
Fortran file compilation.

"""
import logging
import os
import shutil
import zlib
from collections import defaultdict
from itertools import chain
from pathlib import Path
<<<<<<< HEAD
from typing import List, Set, Dict, Tuple, Optional, Union
=======
from typing import List, Set, Dict, Optional
>>>>>>> 9ddb2843

from fab.artefacts import ArtefactsGetter, FilterBuildTrees
from fab.build_config import FlagsConfig
<<<<<<< HEAD
from fab.constants import OBJECT_FILES, CURRENT_PREBUILDS

from fab.metrics import send_metric

=======
from fab.constants import OBJECT_FILES
>>>>>>> 9ddb2843
from fab.dep_tree import AnalysedFile
from fab.metrics import send_metric
from fab.steps import check_for_errors, Step
from fab.tools import COMPILERS
from fab.util import CompiledFile, log_or_dot_finish, log_or_dot, run_command, Timer, by_type, \
    flags_checksum, remove_managed_flags, file_checksum, get_compiler_version, get_tool

logger = logging.getLogger(__name__)

DEFAULT_SOURCE_GETTER = FilterBuildTrees(suffix='.f90')


class CompileFortran(Step):
    """
    Compiles all Fortran files in all build trees, creating or extending a set of compiled files for each target.

    This step uses multiprocessing.
    The files are compiled in multiple passes, with each pass enabling further files to be compiled in the next pass.

    """
    def __init__(self, compiler: Optional[str] = None, common_flags: Optional[List[str]] = None,
                 path_flags: Optional[List] = None, source: Optional[ArtefactsGetter] = None,
                 two_stage_flag=None, name='compile fortran'):
        """
        :param compiler:
            The command line compiler to call. Defaults to `gfortran -c`.
        :param common_flags:
            A list of strings to be included in the command line call, for all files.
        :param path_flags:
            A list of :class:`~fab.build_config.AddFlags`, defining flags to be included in the command line call
            for selected files.
        :param source:
            An :class:`~fab.artefacts.ArtefactsGetter` which give us our c files to process.
        :param two_stage_flag:
            Optionally supply a flag which enables the 'syntax checking' feature of the compiler.
            Fab uses this to quickly build all the mod files first, potentially shortening dependency bottlenecks.
            The slower object file compilation can then follow in a second stage, all at once.
        :param name:
            Human friendly name for logger output, with sensible default.

        """
        super().__init__(name=name)

        # Command line tools are sometimes specified with flags attached.
        self.compiler, compiler_flags = get_fortran_compiler(compiler)
        self.compiler_version = get_compiler_version(self.compiler)
        logger.info(f'fortran compiler is {self.compiler} {self.compiler_version}')

        # collate the flags
        env_flags = os.getenv('FFLAGS', '').split()
        common_flags = compiler_flags + env_flags + (common_flags or [])

        # Do we know this compiler? If so we can manage the flags a little, to avoid duplication or misconfiguration.
        # todo: This has been raised for discussion - we might never want to modify incoming flags...
        known_compiler = COMPILERS.get(self.compiler)
        if known_compiler:
            common_flags = remove_managed_flags(self.compiler, common_flags)
        else:
            logger.warning(f"Unknown compiler {self.compiler}. Fab cannot control certain flags."
                           "Please ensure you specify the flag `-c` equivalent flag to only compile."
                           "Please ensure the module output folder is set to your config's build_output folder."
                           "or please extend fab.tools.COMPILERS in your build script.")

        self.flags = FlagsConfig(common_flags=common_flags, path_flags=path_flags)

        self.source_getter = source or DEFAULT_SOURCE_GETTER
        self.two_stage_flag = two_stage_flag

        # runtime
        self._stage = None
        self._mod_hashes: Dict[str, int] = {}

    def run(self, artefact_store, config):
        """
        Compile all Fortran files in all build trees.

        Uses multiprocessing, unless disabled in the *config*.

        :param artefact_store:
            Contains artefacts created by previous Steps, and where we add our new artefacts.
            This is where the given :class:`~fab.artefacts.ArtefactsGetter` finds the artefacts to process.
        :param config:
            The :class:`fab.build_config.BuildConfig` object where we can read settings
            such as the project workspace folder or the multiprocessing flag.

        """
        super().run(artefact_store, config)
        logger.info(f'fortran compiler is {self.compiler} {self.compiler_version}')

        # get all the source to compile, for all build trees, into one big lump
        build_lists: Dict[str, List] = self.source_getter(artefact_store)

        # compile everything in multiple passes
        compiled: Dict[Path, CompiledFile] = {}
        uncompiled: Set[AnalysedFile] = set(sum(build_lists.values(), []))
        logger.info(f"compiling {len(uncompiled)} fortran files")

        if self.two_stage_flag:
            logger.info("Starting two-stage compile: mod files, multiple passes")
            self._stage = 1

        while uncompiled:
            uncompiled = self.compile_pass(compiled, uncompiled, config)
        log_or_dot_finish(logger)

        if self.two_stage_flag:
            logger.info("Finalising two-stage compile: object files, single pass")
            self._stage = 2

            # a single pass should now compile all the object files in one go
            uncompiled = set(sum(build_lists.values(), []))  # todo: order by last compile duration
            results_this_pass = self.run_mp(items=uncompiled, func=self.process_file)
            log_or_dot_finish(logger)
            check_for_errors(results_this_pass, caller_label=self.name)
            compiled_this_pass = list(by_type(results_this_pass, CompiledFile))
            logger.info(f"stage 2 compiled {len(compiled_this_pass)} files")

        self.store_artefacts(compiled, build_lists, artefact_store)

    def compile_pass(self, compiled: Dict[Path, CompiledFile], uncompiled: Set[AnalysedFile], config):

        # what can we compile next?
        compile_next = self.get_compile_next(compiled, uncompiled)

        # compile
        logger.info(f"\ncompiling {len(compile_next)} of {len(uncompiled)} remaining files")
        results_this_pass = self.run_mp(items=compile_next, func=self.process_file)

        # there's a result and a list of artefacts per file
        compilation_results, artefact_lists = zip(*results_this_pass) if results_this_pass else (tuple(), tuple())
        check_for_errors(compilation_results, caller_label=self.name)
        compiled_this_pass = list(by_type(compilation_results, CompiledFile))
        logger.debug(f"compiled {len(compiled_this_pass)} files")

        # record the artefacts as being current
        config._artefact_store[CURRENT_PREBUILDS].update(chain(*artefact_lists))  # slightly naughty access.

        # hash the modules we just created
        new_mod_hashes = get_mod_hashes(compile_next, config)
        self._mod_hashes.update(new_mod_hashes)

        # add compiled files to all compiled files
        compiled.update({cf.input_fpath: cf for cf in compiled_this_pass})

        # remove compiled files from remaining files
        uncompiled = set(filter(lambda af: af.fpath not in compiled, uncompiled))
        return uncompiled

    def get_compile_next(self, compiled: Dict[Path, CompiledFile], uncompiled: Set[AnalysedFile]) -> Set[AnalysedFile]:

        # find what to compile next
        compile_next = set()
        not_ready: Dict[Path, List[Path]] = {}
        for af in uncompiled:
            # all deps ready?
            unfulfilled = [dep for dep in af.file_deps if dep not in compiled and dep.suffix == '.f90']
            if unfulfilled:
                not_ready[af.fpath] = unfulfilled
            else:
                compile_next.add(af)

        # unable to compile anything?
        if len(uncompiled) and not compile_next:
            msg = 'Nothing more can be compiled due to unfulfilled dependencies:\n'
            for f, unf in not_ready.items():
                msg += f'\n\n{f}'
                for u in unf:
                    msg += f'\n    {str(u)}'

            raise ValueError(msg)

        return compile_next

    def store_artefacts(self, compiled_files: Dict[Path, CompiledFile], build_trees: Dict[str, List], artefact_store):
        """
        Create our artefact collection; object files for each compiled file, per root symbol.

        """
        # add the targets' new object files to the artefact store
        lookup = {compiled_file.input_fpath: compiled_file for compiled_file in compiled_files.values()}
        object_files = artefact_store.setdefault(OBJECT_FILES, defaultdict(set))
        for root, source_files in build_trees.items():
            new_objects = [lookup[af.fpath].output_fpath for af in source_files]
            object_files[root].update(new_objects)

    def process_file(self, analysed_file: AnalysedFile) \
            -> Union[Tuple[CompiledFile, List[Path]], Tuple[Exception, None]]:
        """
        Prepare to compile a fortran file, and compile it if anything has changed since it was last compiled.

        Object files are created directly as artefacts in the prebuild folder.
        Mod files are created in the module folder and copied as artefacts into the prebuild folder.
        If nothing has changed, prebuilt mod files are copied *from* the prebuild folder into the module folder.

        .. note::

            Prebuild filenames include a "combo-hash" of everything that, if changed, must trigger a recompile.
            For mod and object files, this includes a checksum of: *source code, compiler*.
            For object files, this also includes a checksum of: *compiler flags, modules on which we depend*.

            Before compiling a file, we calculate the combo hashes and see if the output files already exists.

        Returns a compilation result, regardless of whether it was compiled or prebuilt.

        """
        flags = self.flags.flags_for_path(path=analysed_file.fpath, config=self._config)
        mod_combo_hash = self._get_mod_combo_hash(analysed_file)
        obj_combo_hash = self._get_obj_combo_hash(analysed_file, flags)

        # calculate the incremental/prebuild artefact filenames
        obj_file_prebuild = self._config.prebuild_folder / f'{analysed_file.fpath.stem}.{obj_combo_hash:x}.o'
        mod_file_prebuilds = [
            self._config.prebuild_folder / f'{mod_def}.{mod_combo_hash:x}.mod'
            for mod_def in analysed_file.module_defs
        ]

        # have we got all the prebuilt artefacts we need to avoid a recompile?
        prebuilds_exist = list(map(lambda f: f.exists(), [obj_file_prebuild] + mod_file_prebuilds))
        if not all(prebuilds_exist):
            # compile
            try:
                logger.debug(f'CompileFortran compiling {analysed_file.fpath}')
                self.compile_file(analysed_file, flags, output_fpath=obj_file_prebuild)
            except Exception as err:
                return Exception(f"Error compiling {analysed_file.fpath}:\n{err}"), None

            # copy the mod files to the prebuild folder as artefacts for reuse
            # note: perhaps we could sometimes avoid these copies because mods can change less frequently than obj
            for mod_def in analysed_file.module_defs:
                shutil.copy2(
                    self._config.build_output / f'{mod_def}.mod',
                    self._config.prebuild_folder / f'{mod_def}.{mod_combo_hash:x}.mod',
                )

        else:
<<<<<<< HEAD
            # copy the prebuilt mod files from the prebuild folder
=======
            log_or_dot(logger, f'CompileFortran using prebuild: {analysed_file.fpath}')

            # restore the mod files we would have created
>>>>>>> 9ddb2843
            for mod_def in analysed_file.module_defs:
                shutil.copy2(
                    self._config.prebuild_folder / f'{mod_def}.{mod_combo_hash:x}.mod',
                    self._config.build_output / f'{mod_def}.mod',
                )

<<<<<<< HEAD
            log_or_dot(logger, f'CompileFortran skipping: {analysed_file.fpath}')

        # return the results
        compiled_file = CompiledFile(input_fpath=analysed_file.fpath, output_fpath=obj_file_prebuild)
        artefacts = [obj_file_prebuild] + mod_file_prebuilds

        return compiled_file, artefacts
=======
        return CompiledFile(input_fpath=analysed_file.fpath, output_fpath=obj_file_prebuild)
>>>>>>> 9ddb2843

    def _get_obj_combo_hash(self, analysed_file, flags):
        # get a combo hash of things which matter to the object file we define
        mod_deps_hashes = {mod_dep: self._mod_hashes.get(mod_dep, 0) for mod_dep in analysed_file.module_deps}
        try:
            obj_combo_hash = sum([
                analysed_file.file_hash,
                flags_checksum(flags),
                sum(mod_deps_hashes.values()),
                zlib.crc32(self.compiler.encode()),
                zlib.crc32(self.compiler_version.encode()),
            ])
        except TypeError:
            raise ValueError("could not generate combo hash for object file")
        return obj_combo_hash

    def _get_mod_combo_hash(self, analysed_file):
        # get a combo hash of things which matter to the mod files we define
        try:
            mod_combo_hash = sum([
                analysed_file.file_hash,
                zlib.crc32(self.compiler.encode()),
                zlib.crc32(self.compiler_version.encode()),
            ])
        except TypeError:
            raise ValueError("could not generate combo hash for mod files")
        return mod_combo_hash

    def compile_file(self, analysed_file, flags, output_fpath):
        """
        Call the compiler.

        The current working folder for the command is set to the folder where the source file lives.
        This is done to stop the compiler inserting folder information into the mod files,
        which would cause them to have different checksums depending on where they live.

        """
        with Timer() as timer:
            output_fpath.parent.mkdir(parents=True, exist_ok=True)

            # tool
            command = [self.compiler]
            known_compiler = COMPILERS.get(self.compiler)

            # Compile flag.
            # If it's an unknown compiler, we rely on the user config to specify this.
            if known_compiler:
                command.append(known_compiler.compile_flag)

            # flags
            command.extend(flags)
            if self.two_stage_flag and self._stage == 1:
                command.append(self.two_stage_flag)

            # Module folder.
            # If it's an unknown compiler, we rely on the user config to specify this.
            if known_compiler:
                command.extend([known_compiler.module_folder_flag, str(self._config.build_output)])

            # files
            command.append(analysed_file.fpath.name)
            command.extend(['-o', str(output_fpath)])

            log_or_dot(logger, 'CompileFortran running command: ' + ' '.join(command))

            run_command(command, cwd=analysed_file.fpath.parent)

        # todo: probably better to record both mod and obj metrics
        metric_name = self.name + (f' stage {self._stage}' if self._stage else '')
        send_metric(
            group=metric_name,
            name=str(analysed_file.fpath),
            value={'time_taken': timer.taken, 'start': timer.start})


def get_fortran_compiler(compiler: Optional[str] = None):
    """
    Get the fortran compiler specified by the `$FC` environment variable,
    or overridden by the optional `compiler` argument.

    Separates the tool and flags for the sort of value we see in environment variables, e.g. `gfortran -c`.

    :param compiler:
        Use this string instead of the $FC environment variable.

    """
    return get_tool(compiler or os.getenv('FC', ''))  # type: ignore


def get_mod_hashes(analysed_files: Set[AnalysedFile], config) -> Dict[str, int]:
    """
    Get the hash of every module file defined in the list of analysed files.

    """
    mod_hashes = {}
    for af in analysed_files:
        for mod_def in af.module_defs:
            fpath: Path = config.build_output / f'{mod_def}.mod'
            mod_hashes[mod_def] = file_checksum(fpath).file_hash

    return mod_hashes<|MERGE_RESOLUTION|>--- conflicted
+++ resolved
@@ -14,28 +14,17 @@
 from collections import defaultdict
 from itertools import chain
 from pathlib import Path
-<<<<<<< HEAD
 from typing import List, Set, Dict, Tuple, Optional, Union
-=======
-from typing import List, Set, Dict, Optional
->>>>>>> 9ddb2843
 
 from fab.artefacts import ArtefactsGetter, FilterBuildTrees
 from fab.build_config import FlagsConfig
-<<<<<<< HEAD
 from fab.constants import OBJECT_FILES, CURRENT_PREBUILDS
-
-from fab.metrics import send_metric
-
-=======
-from fab.constants import OBJECT_FILES
->>>>>>> 9ddb2843
 from fab.dep_tree import AnalysedFile
 from fab.metrics import send_metric
 from fab.steps import check_for_errors, Step
 from fab.tools import COMPILERS
 from fab.util import CompiledFile, log_or_dot_finish, log_or_dot, run_command, Timer, by_type, \
-    flags_checksum, remove_managed_flags, file_checksum, get_compiler_version, get_tool
+    flags_checksum, remove_managed_flags, file_checksum
 
 logger = logging.getLogger(__name__)
 
@@ -265,30 +254,20 @@
                 )
 
         else:
-<<<<<<< HEAD
+            log_or_dot(logger, f'CompileFortran using prebuild: {analysed_file.fpath}')
+
             # copy the prebuilt mod files from the prebuild folder
-=======
-            log_or_dot(logger, f'CompileFortran using prebuild: {analysed_file.fpath}')
-
-            # restore the mod files we would have created
->>>>>>> 9ddb2843
             for mod_def in analysed_file.module_defs:
                 shutil.copy2(
                     self._config.prebuild_folder / f'{mod_def}.{mod_combo_hash:x}.mod',
                     self._config.build_output / f'{mod_def}.mod',
                 )
 
-<<<<<<< HEAD
-            log_or_dot(logger, f'CompileFortran skipping: {analysed_file.fpath}')
-
         # return the results
         compiled_file = CompiledFile(input_fpath=analysed_file.fpath, output_fpath=obj_file_prebuild)
         artefacts = [obj_file_prebuild] + mod_file_prebuilds
 
         return compiled_file, artefacts
-=======
-        return CompiledFile(input_fpath=analysed_file.fpath, output_fpath=obj_file_prebuild)
->>>>>>> 9ddb2843
 
     def _get_obj_combo_hash(self, analysed_file, flags):
         # get a combo hash of things which matter to the object file we define
