--- conflicted
+++ resolved
@@ -75,14 +75,12 @@
         super().__init__(exe=compiler, common_flags=common_flags, path_flags=path_flags, name=name)
         self.source_getter = source or DEFAULT_SOURCE_GETTER
 
-<<<<<<< HEAD
         self.two_stage_flag = two_stage_flag
+
+        # runtime
         self._stage = None
-=======
-        # runtime attributes for subprocess to read
         self._last_compiles: Dict[Path, CompiledFile] = {}
         self._mod_hashes: Dict[str, int] = {}
->>>>>>> 697a27f5
 
     def run(self, artefact_store, config):
         """
@@ -104,37 +102,33 @@
         self._last_compiles = self.read_compile_result(config)
 
         # get all the source to compile, for all build trees, into one big lump
-<<<<<<< HEAD
         build_lists: Dict[str, List] = self.source_getter(artefact_store)
-        to_compile = set(sum(build_lists.values(), []))
-        logger.info(f"compiling {len(to_compile)} fortran files")
 
         # compile everything in multiple passes
-        all_compiled: List[CompiledFile] = []  # todo: use set?
-        already_compiled_files: Set[Path] = set([])  # a quick lookup
+        uncompiled: Set[AnalysedFile] = set(sum(build_lists.values(), []))
+        logger.info(f"compiling {len(uncompiled)} fortran files")
 
         if self.two_stage_flag:
             logger.info("Starting two-stage compile: mod files, multiple passes")
             self._stage = 1
-
-        per_pass = []
-        while to_compile:
-=======
-        build_trees: Dict[str, List] = self.source_getter(artefact_store)
-
-        # compile everything in multiple passes
-        uncompiled: Set[AnalysedFile] = set(sum(build_trees.values(), []))
-        logger.info(f"compiling {len(uncompiled)} fortran files")
->>>>>>> 697a27f5
 
         compiled: Dict[Path, CompiledFile] = {}
         while uncompiled:
             uncompiled = self.compile_pass(compiled, uncompiled, config)
         log_or_dot_finish(logger)
 
+        if self.two_stage_flag:
+            logger.info("Finalising two-stage compile: object files, single pass")
+            self._stage = 2
+
+            to_compile = sum(build_lists.values(), [])
+            # todo: order by last compile duration
+            obj_results = self.run_mp(items=to_compile, func=self.compile_file)
+            check_for_errors(obj_results, caller_label=self.name)
+
         self.write_compile_result(compiled, config)
 
-        self.store_artefacts(compiled, build_trees, artefact_store)
+        self.store_artefacts(compiled, build_lists, artefact_store)
 
     def compile_pass(self, compiled: Dict[Path, CompiledFile], uncompiled: Set[AnalysedFile], config):
 
@@ -148,36 +142,6 @@
         compiled_this_pass = list(by_type(results_this_pass, CompiledFile))
         logger.debug(f"compiled {len(compiled_this_pass)} files")
 
-<<<<<<< HEAD
-        if to_compile:
-            logger.debug(f"there were still {len(to_compile)} files left to compile")
-            for af in to_compile:
-                logger.debug(af.fpath)
-            logger.error(f"there were still {len(to_compile)} files left to compile")
-            exit(1)
-
-        if self.two_stage_flag:
-            logger.info("Finalising two-stage compile: object files, single pass")
-            self._stage = 2
-
-            to_compile = sum(build_lists.values(), [])
-            # todo: order by last compile duration
-            obj_results = self.run_mp(items=to_compile, func=self.compile_file)
-            check_for_errors(obj_results, caller_label=self.name)
-
-        log_or_dot_finish(logger)
-        logger.debug(f"compiled per pass {per_pass}")
-        logger.info(f"total fortran compiled {sum(per_pass)}")
-
-        # add the targets' new object files to the artefact store
-        lookup = {compiled_file.analysed_file.fpath: compiled_file for compiled_file in all_compiled}
-        target_object_files = artefact_store.setdefault(COMPILED_FILES, defaultdict(set))
-        for root, source_files in build_lists.items():
-            new_objects = [lookup[af.fpath].output_fpath for af in source_files]
-            target_object_files[root].update(new_objects)
-
-    def get_compile_next(self, already_compiled_files: Set[Path], to_compile: Set[AnalysedFile]):
-=======
         # hash the modules we just created
         new_mod_hashes = get_mod_hashes(compile_next, config)
         self._mod_hashes.update(new_mod_hashes)
@@ -190,7 +154,6 @@
         return uncompiled
 
     def get_compile_next(self, compiled: Dict[Path, CompiledFile], uncompiled: Set[AnalysedFile]) -> Set[AnalysedFile]:
->>>>>>> 697a27f5
 
         # find what to compile next
         compile_next = set()
@@ -286,81 +249,58 @@
             recompile_reasons.append(NO_PREVIOUS_RESULT)
 
         else:
-<<<<<<< HEAD
-            with Timer() as timer:
-                output_fpath.parent.mkdir(parents=True, exist_ok=True)
-
-                # tool
+            # source changed?
+            if analysed_file.file_hash != last_compile.source_hash:
+                recompile_reasons.append(SOURCE_CHANGED)
+
+            # flags changed?
+            if flags_hash != last_compile.flags_hash:
+                recompile_reasons.append(FLAGS_CHANGED)
+
+            # have any of the modules on which we depend changed?
+            module_deps_hashes = {mod_dep: self._mod_hashes[mod_dep] for mod_dep in analysed_file.module_deps}
+            if module_deps_hashes != last_compile.module_deps_hashes:
+                recompile_reasons.append(MODULE_DEPENDENCIES_CHANGED)
+
+            # is the object file still there?
+            if not analysed_file.compiled_path.exists():
+                recompile_reasons.append(OBJECT_FILE_NOT_PRESENT)
+
+            # are the module files we define still there?
+            build_output = self._config.project_workspace / BUILD_OUTPUT
+            mod_def_files = [build_output / mod for mod in analysed_file.mod_filenames]
+            if not all([mod.exists() for mod in mod_def_files]):
+                recompile_reasons.append(MODULE_FILE_NOT_PRESENT)
+
+        return ", ".join(recompile_reasons)
+
+    def compile_file(self, analysed_file, flags):
+        with Timer() as timer:
+            output_fpath = analysed_file.compiled_path
+            output_fpath.parent.mkdir(parents=True, exist_ok=True)
+
+            # tool
                 command = self.exe.split()
 
                 # flags
-                command.extend(self.flags.flags_for_path(
-                    path=analysed_file.fpath,
-                    source_root=self._config.source_root,
-                    project_workspace=self._config.project_workspace))
+            command.extend(flags)
                 command.extend(os.getenv('FFLAGS', '').split())
                 if self.two_stage_flag and self._stage == 1:
                     command.append(self.two_stage_flag)
 
                 # files
-                command.append(str(analysed_file.fpath))
-                command.extend(['-o', str(output_fpath)])
-
-                log_or_dot(logger, 'CompileFortran running command: ' + ' '.join(command))
-                try:
-                    run_command(command)
-                except Exception as err:
-                    return Exception("Error calling compiler:", err)
-
-            # todo: probably better to record both mod and obj metrics
+            command.append(str(analysed_file.fpath))
+            command.extend(['-o', str(output_fpath)])
+
+            log_or_dot(logger, 'CompileFortran running command: ' + ' '.join(command))
+            run_command(command)
+
+        # todo: probably better to record both mod and obj metrics
             metric_name = self.name + (f' stage {self._stage}' if self._stage else '')
             send_metric(
                 group=metric_name,
                 name=str(analysed_file.fpath),
                 value={'time_taken': timer.taken, 'start': timer.start})
-
-        return CompiledFile(analysed_file, output_fpath)
-=======
-            # source changed?
-            if analysed_file.file_hash != last_compile.source_hash:
-                recompile_reasons.append(SOURCE_CHANGED)
-
-            # flags changed?
-            if flags_hash != last_compile.flags_hash:
-                recompile_reasons.append(FLAGS_CHANGED)
-
-            # have any of the modules on which we depend changed?
-            module_deps_hashes = {mod_dep: self._mod_hashes[mod_dep] for mod_dep in analysed_file.module_deps}
-            if module_deps_hashes != last_compile.module_deps_hashes:
-                recompile_reasons.append(MODULE_DEPENDENCIES_CHANGED)
-
-            # is the object file still there?
-            if not analysed_file.compiled_path.exists():
-                recompile_reasons.append(OBJECT_FILE_NOT_PRESENT)
-
-            # are the module files we define still there?
-            build_output = self._config.project_workspace / BUILD_OUTPUT
-            mod_def_files = [build_output / mod for mod in analysed_file.mod_filenames]
-            if not all([mod.exists() for mod in mod_def_files]):
-                recompile_reasons.append(MODULE_FILE_NOT_PRESENT)
-
-        return ", ".join(recompile_reasons)
-
-    def compile_file(self, analysed_file, flags):
-        with Timer() as timer:
-            output_fpath = analysed_file.compiled_path
-            output_fpath.parent.mkdir(parents=True, exist_ok=True)
-
-            command = self.exe.split()
-            command.extend(flags)
-            command.extend(os.getenv('FFLAGS', '').split())
-            command.append(str(analysed_file.fpath))
-            command.extend(['-o', str(output_fpath)])
-
-            log_or_dot(logger, 'CompileFortran running command: ' + ' '.join(command))
-            run_command(command)
-
-        send_metric(self.name, str(analysed_file.fpath), {'time_taken': timer.taken, 'start': timer.start})
 
     def write_compile_result(self, compiled: Dict[Path, CompiledFile], config):
         """
@@ -391,5 +331,4 @@
                 pass
             logger.info(f"loaded {len(prev_results)} compile results")
 
-        return prev_results
->>>>>>> 697a27f5
+        return prev_results