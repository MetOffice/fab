--- conflicted
+++ resolved
@@ -224,7 +224,6 @@
             recompile_reasons.append(NO_PREVIOUS_RESULT)
 
         else:
-<<<<<<< HEAD
             # source changed?
             if analysed_file.file_hash != last_compile.source_hash:
                 recompile_reasons.append(SOURCE_CHANGED)
@@ -265,7 +264,7 @@
             log_or_dot(logger, 'CompileFortran running command: ' + ' '.join(command))
             run_command(command)
 
-        send_metric(self.name, str(analysed_file.fpath), timer.taken)
+        send_metric(self.name, str(analysed_file.fpath), {'time_taken': timer.taken, 'start': timer.start})
 
     def write_compile_result(self, compiled: Dict[Path, CompiledFile], config):
         """
@@ -296,27 +295,4 @@
                 pass
             logger.info(f"loaded {len(prev_results)} compile results")
 
-        return prev_results
-=======
-            with Timer() as timer:
-                output_fpath.parent.mkdir(parents=True, exist_ok=True)
-
-                command = self.exe.split()
-                command.extend(self.flags.flags_for_path(
-                    path=analysed_file.fpath,
-                    source_root=self._config.source_root,
-                    project_workspace=self._config.project_workspace))
-                command.extend(os.getenv('FFLAGS', '').split())
-                command.append(str(analysed_file.fpath))
-                command.extend(['-o', str(output_fpath)])
-
-                log_or_dot(logger, 'CompileFortran running command: ' + ' '.join(command))
-                try:
-                    run_command(command)
-                except Exception as err:
-                    return Exception("Error calling compiler:", err)
-
-            send_metric(self.name, str(analysed_file.fpath), {'time_taken': timer.taken, 'start': timer.start})
-
-        return CompiledFile(analysed_file, output_fpath)
->>>>>>> 61196f55
+        return prev_results