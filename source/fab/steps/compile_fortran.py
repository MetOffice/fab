##############################################################################
# (c) Crown copyright Met Office. All rights reserved.
# For further details please refer to the file COPYRIGHT
# which you should have received as part of this distribution
##############################################################################
"""
Fortran file compilation.

"""
import logging
import os
import shutil
import zlib
from collections import defaultdict
from pathlib import Path
from typing import List, Set, Dict

from fab.build_config import FlagsConfig
from fab.constants import OBJECT_FILES

from fab.metrics import send_metric

from fab.dep_tree import AnalysedFile
from fab.util import CompiledFile, log_or_dot_finish, log_or_dot, run_command, Timer, by_type, \
    get_mod_hashes, flags_checksum, remove_minus_J
from fab.steps import check_for_errors, Step
from fab.artefacts import ArtefactsGetter, FilterBuildTrees

logger = logging.getLogger(__name__)

DEFAULT_SOURCE_GETTER = FilterBuildTrees(suffix='.f90')


class CompileFortran(Step):
    """
    Compiles all Fortran files in all build trees, creating or extending a set of compiled files for each target.

    This step uses multiprocessing.
    The files are compiled in multiple passes, with each pass enabling further files to be compiled in the next pass.

    """
    def __init__(self, compiler: str = None, common_flags: List[str] = None, path_flags: List = None,
                 source: ArtefactsGetter = None, two_stage_flag=None, name='compile fortran'):
        """
        :param compiler:
            The command line compiler to call. Defaults to `gfortran -c`.
        :param common_flags:
            A list of strings to be included in the command line call, for all files.
        :param path_flags:
            A list of :class:`~fab.build_config.AddFlags`, defining flags to be included in the command line call
            for selected files.
        :param source:
            An :class:`~fab.artefacts.ArtefactsGetter` which give us our c files to process.
        :param two_stage_flag:
            Optionally supply a flag which enables the 'syntax checking' feature of the compiler.
            Fab uses this to quickly build all the mod files first, potentially shortening dependency bottlenecks.
            The slower object file compilation can then follow in a second stage, all at once.
        :param name:
            Human friendly name for logger output, with sensible default.

        """
        super().__init__(name=name)

<<<<<<< HEAD
        self.compiler = compiler or os.getenv('FC', 'gfortran -c')
        self.flags = FlagsConfig(common_flags=common_flags, path_flags=path_flags)
=======
        # todo: Fab should be compiler-aware
        compiler = compiler or os.getenv('FC', 'gfortran -c')
        common_flags = common_flags or []
        env_flags = os.getenv('FFLAGS', '').split()
        self.exe: str = compiler or os.getenv('FC', 'gfortran -c')  # type: ignore
        self.flags = FlagsConfig(
            common_flags=remove_minus_J(common_flags + env_flags, verbose=True),
            path_flags=path_flags)
>>>>>>> 7b11157c
        self.source_getter = source or DEFAULT_SOURCE_GETTER

        self.two_stage_flag = two_stage_flag

        # not ideal to do work in a constructor...
        self.compiler_version = _get_compiler_version(self.exe.split()[0])

        # runtime
        self._stage = None
        self._mod_hashes: Dict[str, int] = {}

    def run(self, artefact_store, config):
        """
        Compile all Fortran files in all build trees.

        Uses multiprocessing, unless disabled in the *config*.

        :param artefact_store:
            Contains artefacts created by previous Steps, and where we add our new artefacts.
            This is where the given :class:`~fab.artefacts.ArtefactsGetter` finds the artefacts to process.
        :param config:
            The :class:`fab.build_config.BuildConfig` object where we can read settings
            such as the project workspace folder or the multiprocessing flag.

        """
        super().run(artefact_store, config)

        # get all the source to compile, for all build trees, into one big lump
        build_lists: Dict[str, List] = self.source_getter(artefact_store)

        # compile everything in multiple passes
        compiled: Dict[Path, CompiledFile] = {}
        uncompiled: Set[AnalysedFile] = set(sum(build_lists.values(), []))
        logger.info(f"compiling {len(uncompiled)} fortran files")

        if self.two_stage_flag:
            logger.info("Starting two-stage compile: mod files, multiple passes")
            self._stage = 1

        while uncompiled:
            uncompiled = self.compile_pass(compiled, uncompiled, config)
        log_or_dot_finish(logger)

        if self.two_stage_flag:
            logger.info("Finalising two-stage compile: object files, single pass")
            self._stage = 2

            # a single pass should now compile all the object files in one go
            uncompiled = set(sum(build_lists.values(), []))  # todo: order by last compile duration
            results_this_pass = self.run_mp(items=uncompiled, func=self.process_file)
            log_or_dot_finish(logger)
            check_for_errors(results_this_pass, caller_label=self.name)
            compiled_this_pass = list(by_type(results_this_pass, CompiledFile))
            logger.info(f"stage 2 compiled {len(compiled_this_pass)} files")

        self.store_artefacts(compiled, build_lists, artefact_store)

    def compile_pass(self, compiled: Dict[Path, CompiledFile], uncompiled: Set[AnalysedFile], config):

        # what can we compile next?
        compile_next = self.get_compile_next(compiled, uncompiled)

        # compile
        logger.info(f"\ncompiling {len(compile_next)} of {len(uncompiled)} remaining files")
        results_this_pass = self.run_mp(items=compile_next, func=self.process_file)
        check_for_errors(results_this_pass, caller_label=self.name)
        compiled_this_pass = list(by_type(results_this_pass, CompiledFile))
        logger.debug(f"compiled {len(compiled_this_pass)} files")

        # hash the modules we just created
        new_mod_hashes = get_mod_hashes(compile_next, config)
        self._mod_hashes.update(new_mod_hashes)

        # add compiled files to all compiled files
        compiled.update({cf.input_fpath: cf for cf in compiled_this_pass})

        # remove compiled files from remaining files
        uncompiled = set(filter(lambda af: af.fpath not in compiled, uncompiled))
        return uncompiled

    def get_compile_next(self, compiled: Dict[Path, CompiledFile], uncompiled: Set[AnalysedFile]) -> Set[AnalysedFile]:

        # find what to compile next
        compile_next = set()
        not_ready: Dict[Path, List[Path]] = {}
        for af in uncompiled:
            # all deps ready?
            unfulfilled = [dep for dep in af.file_deps if dep not in compiled and dep.suffix == '.f90']
            if unfulfilled:
                not_ready[af.fpath] = unfulfilled
            else:
                compile_next.add(af)

        # unable to compile anything?
        if len(uncompiled) and not compile_next:
            msg = 'Nothing more can be compiled due to unfulfilled dependencies:\n'
            for f, unf in not_ready.items():
                msg += f'\n\n{f}'
                for u in unf:
                    msg += f'\n    {str(u)}'

            raise ValueError(msg)

        return compile_next

    def store_artefacts(self, compiled_files: Dict[Path, CompiledFile], build_trees: Dict[str, List], artefact_store):
        """
        Create our artefact collection; object files for each compiled file, per root symbol.

        """
        # add the targets' new object files to the artefact store
        lookup = {compiled_file.input_fpath: compiled_file for compiled_file in compiled_files.values()}
        object_files = artefact_store.setdefault(OBJECT_FILES, defaultdict(set))
        for root, source_files in build_trees.items():
            new_objects = [lookup[af.fpath].output_fpath for af in source_files]
            object_files[root].update(new_objects)

    def process_file(self, analysed_file: AnalysedFile):
        """
        Prepare to compile a fortran file, and compile it if anything has changed since it was last compiled.

        Returns a compilation result, regardless of whether it was compiled or prebuilt.

        .. note::

            When compiling, any newly built object and mod files go *into* the prebuild folder.
            If nothing has changed, prebuilt mod files are copied *from* the prebuild folder.

            Prebuild filenames include a "combo-hash" of everything that, if changed, must trigger a recompile.
            For mod and object files, this includes a checksum of: source code, compiler.
            For object files, this also includes a checksum of: compiler flags, modules on which we depend.

            Before compiling a file, we calculate the combo hashes and see if the output files already exists.

        """
        # todo: include compiler version in hashes

        flags = self.flags.flags_for_path(path=analysed_file.fpath, config=self._config)
        mod_combo_hash = self._get_mod_combo_hash(analysed_file)
        obj_combo_hash = self._get_obj_combo_hash(analysed_file, flags)

        obj_file_prebuild = self._config.prebuild_folder / f'{analysed_file.fpath.stem}.{obj_combo_hash:x}.o'
        mod_files_prebuild = [
            self._config.prebuild_folder / f'{mod_def}.{mod_combo_hash:x}.mod'
            for mod_def in analysed_file.module_defs
        ]

        # have we got the object and all the mod files we need to avoid a recompile?
        prebuilds_exist = list(map(lambda f: f.exists(), [obj_file_prebuild] + mod_files_prebuild))
        if not all(prebuilds_exist):

            # compile
            try:
                logger.debug(f'CompileFortran compiling {analysed_file.fpath}')
                self.compile_file(analysed_file, flags, output_fpath=obj_file_prebuild)
            except Exception as err:
                return Exception(f"Error compiling {analysed_file.fpath}: {err}")

            # Store the mod files for reuse.
            # todo: we could sometimes avoid these copies because mods can change less frequently than obj
            for mod_def in analysed_file.module_defs:
                shutil.copy2(
                    self._config.build_output / f'{mod_def}.mod',
                    self._config.prebuild_folder / f'{mod_def}.{mod_combo_hash:x}.mod',
                )

        else:
            # restore the mod files we would have created
            for mod_def in analysed_file.module_defs:
                shutil.copy2(
                    self._config.prebuild_folder / f'{mod_def}.{mod_combo_hash:x}.mod',
                    self._config.build_output / f'{mod_def}.mod',
                )

            log_or_dot(logger, f'CompileFortran skipping: {analysed_file.fpath}')

        return CompiledFile(input_fpath=analysed_file.fpath, output_fpath=obj_file_prebuild)

    def _get_obj_combo_hash(self, analysed_file, flags):
        # get a combo hash of things which matter to the object file we define
        mod_deps_hashes = {mod_dep: self._mod_hashes.get(mod_dep, 0) for mod_dep in analysed_file.module_deps}
        try:
            obj_combo_hash = sum([
                analysed_file.file_hash,
                flags_checksum(flags),
                sum(mod_deps_hashes.values()),
                zlib.crc32(self.exe.encode()),
                zlib.crc32(self.compiler_version.encode()),
            ])
        except TypeError:
            raise ValueError("could not generate combo hash for object file")
        return obj_combo_hash

    def _get_mod_combo_hash(self, analysed_file):
        # get a combo hash of things which matter to the mod files we define
        try:
            mod_combo_hash = sum([
                analysed_file.file_hash,
                zlib.crc32(self.exe.encode()),
                zlib.crc32(self.compiler_version.encode()),
            ])
        except TypeError:
            raise ValueError("could not generate combo hash for mod files")
        return mod_combo_hash

    def compile_file(self, analysed_file, flags, output_fpath):
        """
        Call the compiler.

        The current working folder for the command is set to the folder where the source file lives.
        This is done to stop the compiler inserting folder information into the mod files,
        which would cause them to have different checksums depending on where they live.

        """
        with Timer() as timer:
            output_fpath.parent.mkdir(parents=True, exist_ok=True)

            # tool
            command = self.compiler.split()  # type: ignore

            # flags
            command.extend(flags)
            if self.two_stage_flag and self._stage == 1:
                command.append(self.two_stage_flag)
            # todo: Fab should be compiler aware. Some compilers might not use -J for this.
            command.extend(['-J', str(self._config.build_output)])

            # files
            command.append(analysed_file.fpath.name)
            command.extend(['-o', str(output_fpath)])

            log_or_dot(logger, 'CompileFortran running command: ' + ' '.join(command))

            run_command(command, cwd=analysed_file.fpath.parent)

        # todo: probably better to record both mod and obj metrics
        metric_name = self.name + (f' stage {self._stage}' if self._stage else '')
        send_metric(
            group=metric_name,
            name=str(analysed_file.fpath),
            value={'time_taken': timer.taken, 'start': timer.start})


# todo: add more compilers and test with more versions of compilers
def _get_compiler_version(compiler: str) -> str:
    """
    Try to get the version of the given compiler.

    Expects a version in a certain part of the --version output,
    which must adhere to the n.n.n format, with at least 2 parts.

    Returns a version string, e.g '6.10.1', or empty string.

    """
    try:
        res = run_command([compiler, '--version'])
    except FileNotFoundError:
        raise ValueError(f'Compiler not found: {compiler}')
    except RuntimeError as err:
        logger.warning(f"Error asking for version of compiler '{compiler}': {err}")
        return ''

    # Pull the version string from the command output.
    # All the versions of gfortran and ifort we've tried follow the same pattern, it's after a ")".
    try:
        version = res.split(')')[1].split()[0]
    except IndexError:
        logger.warning(f"Unexpected version response from compiler '{compiler}': {res}")
        return ''

    # expect major.minor[.patch, ...]
    # validate - this may be overkill
    split = version.split('.')
    if len(split) < 2:
        logger.warning(f"unhandled compiler version format for compiler '{compiler}' is not <n.n[.n, ...]>: {version}")
        return ''

    # todo: do we care if the parts are integers? Not all will be, but perhaps major and minor?

    logger.info(f'Found compiler version for {compiler} = {version}')

    return version<|MERGE_RESOLUTION|>--- conflicted
+++ resolved
@@ -61,19 +61,14 @@
         """
         super().__init__(name=name)
 
-<<<<<<< HEAD
-        self.compiler = compiler or os.getenv('FC', 'gfortran -c')
-        self.flags = FlagsConfig(common_flags=common_flags, path_flags=path_flags)
-=======
         # todo: Fab should be compiler-aware
         compiler = compiler or os.getenv('FC', 'gfortran -c')
         common_flags = common_flags or []
         env_flags = os.getenv('FFLAGS', '').split()
-        self.exe: str = compiler or os.getenv('FC', 'gfortran -c')  # type: ignore
+        self.compiler: str = compiler or os.getenv('FC', 'gfortran -c')  # type: ignore
         self.flags = FlagsConfig(
             common_flags=remove_minus_J(common_flags + env_flags, verbose=True),
             path_flags=path_flags)
->>>>>>> 7b11157c
         self.source_getter = source or DEFAULT_SOURCE_GETTER
 
         self.two_stage_flag = two_stage_flag
