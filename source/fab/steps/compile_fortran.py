##############################################################################
# (c) Crown copyright Met Office. All rights reserved.
# For further details please refer to the file COPYRIGHT
# which you should have received as part of this distribution
##############################################################################
"""
Fortran file compilation.

"""
import logging
import os
from pathlib import Path
from typing import List, Set, Dict

from fab.metrics import send_metric

from fab.dep_tree import AnalysedFile
from fab.steps.mp_exe import MpExeStep
from fab.util import CompiledFile, log_or_dot_finish, log_or_dot, run_command, Timer, by_type
from fab.artefacts import ArtefactsGetter, FilterBuildTree

logger = logging.getLogger(__name__)

DEFAULT_SOURCE_GETTER = FilterBuildTree(suffix='.f90')


class CompileFortran(MpExeStep):

    def __init__(self, compiler: str = None, common_flags: List[str] = None, path_flags: List = None,
                 source: ArtefactsGetter = None, name='compile fortran'):
        compiler = compiler or os.getenv('FC', 'gfortran -c')
        super().__init__(exe=compiler, common_flags=common_flags, path_flags=path_flags, name=name)
        self.source_getter = source or DEFAULT_SOURCE_GETTER

    def run(self, artefact_store, config):
        """
        Compiles all Fortran files in the *build_tree* artefact, creating the *compiled_fortran* artefact.

        This step uses multiprocessing, unless disabled in the :class:`~fab.steps.Step` class.

        """
        super().run(artefact_store, config)

        to_compile = self.source_getter(artefact_store)
        logger.info(f"\ncompiling {len(to_compile)} fortran files")

        all_compiled: List[CompiledFile] = []  # todo: use set?
        already_compiled_files: Set[Path] = set([])  # a quick lookup

        per_pass = []
        while to_compile:

            compile_next = self.get_compile_next(already_compiled_files, to_compile)

            logger.info(f"\ncompiling {len(compile_next)} of {len(to_compile)} remaining files")
            results_this_pass = self.run_mp(items=compile_next, func=self.compile_file)

            # any errors?
            errors = list(by_type(results_this_pass, Exception))
            if len(errors):
                logger.error(f"\nThere were {len(errors)} compile errors this pass\n\n")
            if errors:
                err_str = "\n\n".join(map(str, errors))
                raise RuntimeError(f"Error in compiling pass: {err_str}")

            # check what we did compile
            compiled_this_pass: Set[CompiledFile] = set(by_type(results_this_pass, CompiledFile))
            per_pass.append(len(compiled_this_pass))
            if len(compiled_this_pass) == 0:
                logger.error("nothing compiled this pass")
                break

            # remove compiled files from list
            logger.debug(f"compiled {len(compiled_this_pass)} files")

            # results are not the same instances as passed in, due to mp copying
            compiled_fpaths = {i.analysed_file.fpath for i in compiled_this_pass}
            all_compiled.extend(compiled_this_pass)
            already_compiled_files.update(compiled_fpaths)

            # remove from remaining to compile
            to_compile = set(filter(lambda af: af.fpath not in compiled_fpaths, to_compile))

        log_or_dot_finish(logger)
        logger.debug(f"compiled per pass {per_pass}")
        logger.info(f"total fortran compiled {sum(per_pass)}")

        if to_compile:
            logger.debug(f"there were still {len(to_compile)} files left to compile")
            for af in to_compile:
                logger.debug(af.fpath)
            logger.error(f"there were still {len(to_compile)} files left to compile")
            exit(1)

        artefact_store['compiled_fortran'] = [i.output_fpath for i in all_compiled]

    def get_compile_next(self, already_compiled_files: Set[Path], to_compile: Set[AnalysedFile]):

        # find what to compile next
        compile_next = set()
        not_ready: Dict[Path, List[Path]] = {}
        for af in to_compile:
            # all deps ready?
            unfulfilled = [dep for dep in af.file_deps if dep not in already_compiled_files and dep.suffix == '.f90']
            if unfulfilled:
                not_ready[af.fpath] = unfulfilled
            else:
                compile_next.add(af)

        # unable to compile anything?
        if len(to_compile) and not compile_next:
            all_unfulfilled: Set[Path] = set()
            for unfulfilled in not_ready.values():
                all_unfulfilled = all_unfulfilled.union(unfulfilled)
            raise RuntimeError(
                f"Nothing more can be compiled due to unfulfilled dependencies: {', '.join(map(str, all_unfulfilled))}")

        return compile_next

    # todo: identical to the c version - make a super class
    def compile_file(self, analysed_file: AnalysedFile):
<<<<<<< HEAD
        output_fpath = analysed_file.fpath.with_suffix('.o')

        # already compiled?
        if self._config.reuse_artefacts and output_fpath.exists():
            log_or_dot(logger, f'CompileFortran skipping: {analysed_file.fpath}')
        else:
            with Timer() as timer:
                output_fpath.parent.mkdir(parents=True, exist_ok=True)

                command = self.exe.split()
                command.extend(self.flags.flags_for_path(
                    path=analysed_file.fpath,
                    source_root=self._config.source_root,
                    workspace=self._config.project_workspace))
                command.append(str(analysed_file.fpath))
                command.extend(['-o', str(output_fpath)])

                log_or_dot(logger, 'CompileFortran running command: ' + ' '.join(command))
                try:
                    run_command(command)
                except Exception as err:
                    return Exception("Error calling compiler:", err)

            send_metric(self.name, str(analysed_file.fpath), timer.taken)

=======
        with Timer() as timer:
            command = [self.exe]
            command.extend(self.flags.flags_for_path(
                path=analysed_file.fpath,
                source_root=self._config.source_root,
                project_workspace=self._config.project_workspace))
            command.append(str(analysed_file.fpath))

            output_fpath = analysed_file.fpath.with_suffix('.o')
            if self._config.reuse_artefacts and output_fpath.exists():
                log_or_dot(logger, f'Compiler skipping: {output_fpath}')
                return CompiledFile(analysed_file, output_fpath)

            command.extend(['-o', str(output_fpath)])

            log_or_dot(logger, 'Compiler running command: ' + ' '.join(command))
            try:
                run_command(command)
            except Exception as err:
                return Exception("Error calling compiler:", err)

        send_metric(self.name, str(analysed_file.fpath), timer.taken)
>>>>>>> 4c867c51
        return CompiledFile(analysed_file, output_fpath)<|MERGE_RESOLUTION|>--- conflicted
+++ resolved
@@ -119,7 +119,6 @@
 
     # todo: identical to the c version - make a super class
     def compile_file(self, analysed_file: AnalysedFile):
-<<<<<<< HEAD
         output_fpath = analysed_file.fpath.with_suffix('.o')
 
         # already compiled?
@@ -133,7 +132,7 @@
                 command.extend(self.flags.flags_for_path(
                     path=analysed_file.fpath,
                     source_root=self._config.source_root,
-                    workspace=self._config.project_workspace))
+                    project_workspace=self._config.project_workspace))
                 command.append(str(analysed_file.fpath))
                 command.extend(['-o', str(output_fpath)])
 
@@ -145,28 +144,4 @@
 
             send_metric(self.name, str(analysed_file.fpath), timer.taken)
 
-=======
-        with Timer() as timer:
-            command = [self.exe]
-            command.extend(self.flags.flags_for_path(
-                path=analysed_file.fpath,
-                source_root=self._config.source_root,
-                project_workspace=self._config.project_workspace))
-            command.append(str(analysed_file.fpath))
-
-            output_fpath = analysed_file.fpath.with_suffix('.o')
-            if self._config.reuse_artefacts and output_fpath.exists():
-                log_or_dot(logger, f'Compiler skipping: {output_fpath}')
-                return CompiledFile(analysed_file, output_fpath)
-
-            command.extend(['-o', str(output_fpath)])
-
-            log_or_dot(logger, 'Compiler running command: ' + ' '.join(command))
-            try:
-                run_command(command)
-            except Exception as err:
-                return Exception("Error calling compiler:", err)
-
-        send_metric(self.name, str(analysed_file.fpath), timer.taken)
->>>>>>> 4c867c51
         return CompiledFile(analysed_file, output_fpath)