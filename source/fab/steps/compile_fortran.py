--- conflicted
+++ resolved
@@ -16,11 +16,7 @@
 
 from fab.dep_tree import AnalysedFile
 from fab.steps.mp_exe import MpExeStep
-<<<<<<< HEAD
-from fab.util import CompiledFile, log_or_dot_finish, log_or_dot, run_command, Timer, check_for_errors
-=======
-from fab.util import CompiledFile, log_or_dot_finish, log_or_dot, run_command, Timer, by_type
->>>>>>> 4c867c51
+from fab.util import CompiledFile, log_or_dot_finish, log_or_dot, run_command, Timer, by_type, check_for_errors
 from fab.artefacts import ArtefactsGetter, FilterBuildTree
 
 logger = logging.getLogger(__name__)
@@ -119,16 +115,11 @@
             command.extend(self.flags.flags_for_path(
                 path=analysed_file.fpath,
                 source_root=self._config.source_root,
-<<<<<<< HEAD
-                workspace=self._config.project_workspace))
+                project_workspace=self._config.project_workspace))
 
             # TODO: MAKE SURE ALL SIMILAR STEPS PULL IN THE RELEVANT ENV FLAGS
             #       however...they are for make, so do we really want to? discuss...
             command.extend(os.getenv('FFLAGS', '').split())
-
-=======
-                project_workspace=self._config.project_workspace))
->>>>>>> 4c867c51
             command.append(str(analysed_file.fpath))
 
             output_fpath = analysed_file.fpath.with_suffix('.o')
