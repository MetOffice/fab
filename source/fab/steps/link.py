##############################################################################
# (c) Crown copyright Met Office. All rights reserved.
# For further details please refer to the file COPYRIGHT
# which you should have received as part of this distribution
##############################################################################
"""
Link an executable.

"""
import logging
from string import Template
from typing import Optional

from fab.constants import OBJECT_FILES, OBJECT_ARCHIVES, EXECUTABLES
from fab.steps import step
from fab.newtools import Categories
from fab.artefacts import ArtefactsGetter, CollectionGetter

logger = logging.getLogger(__name__)


class DefaultLinkerSource(ArtefactsGetter):
    """
    A source getter specifically for linking.
    Looks for the default output from archiving objects, falls back to default compiler output.
    This allows a link step to work with or without a preceding object archive step.

    """
    def __call__(self, artefact_store):
        return CollectionGetter(OBJECT_ARCHIVES)(artefact_store) \
               or CollectionGetter(OBJECT_FILES)(artefact_store)


@step
def link_exe(config, flags=None, source: Optional[ArtefactsGetter] = None):
    """
    Link object files into an executable for every build target.

    Expects one or more build targets from its artefact getter, of the form Dict[name, object_files].

    The default artefact getter, :py:const:`~fab.steps.link_exe.DefaultLinkerSource`, looks for any output
    from an :class:`~fab.steps.archive_objects.ArchiveObjects` step, and falls back to using output from
    compiler steps.

    :param config:
        The :class:`fab.build_config.BuildConfig` object where we can read settings
        such as the project workspace folder or the multiprocessing flag.
    :param linker:
        E.g 'gcc' or 'ld'.
    :param flags:
        A list of flags to pass to the linker.
    :param source:
        An optional :class:`~fab.artefacts.ArtefactsGetter`.
        Typically not required, as there is a sensible default.

    """
    linker = config.tool_box[Categories.LINKER]
    logger.info(f'linker is {linker.name}')

    flags = flags or []
    source_getter = source or DefaultLinkerSource()

    target_objects = source_getter(config.artefact_store)
    for root, objects in target_objects.items():
        exe_path = config.project_workspace / f'{root}'
<<<<<<< HEAD
        linker.link(objects, exe_path, flags)
        config._artefact_store.setdefault(EXECUTABLES, []).append(exe_path)
=======
        call_linker(linker=linker, flags=flags, filename=str(exe_path), objects=objects)
        config.artefact_store.setdefault(EXECUTABLES, []).append(exe_path)
>>>>>>> 4eb9a4d3


# todo: the bit about Dict[None, object_files] seems too obscure - try to rethink this.
@step
def link_shared_object(config, output_fpath: str, flags=None,
                       source: Optional[ArtefactsGetter] = None):
    """
    Produce a shared object (*.so*) file from the given build target.

    Expects a *single build target* from its artefact getter, of the form Dict[None, object_files].
    We can assume the list of object files is the entire project source, compiled.

    Params are as for :class:`~fab.steps.link_exe.LinkerBase`, with the addition of:

    :param config:
        The :class:`fab.build_config.BuildConfig` object where we can read settings
        such as the project workspace folder or the multiprocessing flag.
    :param output_fpath:
        File path of the shared object to create.
    :param flags:
        A list of flags to pass to the linker.
    :param source:
        An optional :class:`~fab.artefacts.ArtefactsGetter`.
        Typically not required, as there is a sensible default.

    """
    linker = config.tool_box[Categories.LINKER]
    logger.info(f'linker is {linker}')

    flags = flags or []
    source_getter = source or DefaultLinkerSource()

    ensure_flags = ['-fPIC', '-shared']
    for f in ensure_flags:
        if f not in flags:
            flags.append(f)

    # We expect a single build target containing the whole codebase, with no name (as it's not a root symbol).
    target_objects = source_getter(config.artefact_store)
    assert list(target_objects.keys()) == [None]

    objects = target_objects[None]
    out_name = Template(output_fpath).substitute(output=config.build_output)
    linker.link(objects, out_name, add_libs=flags)<|MERGE_RESOLUTION|>--- conflicted
+++ resolved
@@ -63,13 +63,8 @@
     target_objects = source_getter(config.artefact_store)
     for root, objects in target_objects.items():
         exe_path = config.project_workspace / f'{root}'
-<<<<<<< HEAD
         linker.link(objects, exe_path, flags)
-        config._artefact_store.setdefault(EXECUTABLES, []).append(exe_path)
-=======
-        call_linker(linker=linker, flags=flags, filename=str(exe_path), objects=objects)
         config.artefact_store.setdefault(EXECUTABLES, []).append(exe_path)
->>>>>>> 4eb9a4d3
 
 
 # todo: the bit about Dict[None, object_files] seems too obscure - try to rethink this.
