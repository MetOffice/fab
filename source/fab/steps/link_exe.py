--- conflicted
+++ resolved
@@ -71,12 +71,7 @@
         command = self.linker.split()
         command.extend(['-o', Template(self.output_fpath).substitute(
             output=str(config.project_workspace / BUILD_OUTPUT))])
-<<<<<<< HEAD
-        command.extend([str(a.output_fpath) for a in compiled_files])
-=======
         command.extend(map(str, compiled_files))
->>>>>>> 4c867c51
-
         # note: this must this come after the list of object files?
         command.extend(os.getenv('LDFLAGS', []).split())
         command.extend(self.flags)
