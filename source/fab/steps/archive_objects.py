--- conflicted
+++ resolved
@@ -121,12 +121,8 @@
             else:
                 # we're building a single object archive with a given filename
                 assert len(target_objects) == 1, "unexpected root of None with multiple build targets"
-<<<<<<< HEAD
                 output_fpath = Template(str(self.output_fpath)).substitute(
-                    output=config.project_workspace / BUILD_OUTPUT)
-=======
-                output_fpath = Template(self.output_fpath).substitute(output=config.build_output)
->>>>>>> babd1913
+                    output=config.build_output)
 
             command = [self.archiver]
             command.extend(['cr', output_fpath])
