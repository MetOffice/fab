--- conflicted
+++ resolved
@@ -174,11 +174,7 @@
             res = call_rsync(src=self.src, dst=dst)
 
             # log the number of files transferred
-<<<<<<< HEAD
-            to_print = [line for line in res.splitlines if 'Number of' in line]
-=======
-            to_print = [line for line in res.decode().splitlines() if 'Number of' in line]
->>>>>>> bbfee306
+            to_print = [line for line in res.splitlines() if 'Number of' in line]
             logger.info('\n'.join(to_print))
 
         except RuntimeError as err:
