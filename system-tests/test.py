##############################################################################
# (c) Crown copyright Met Office. All rights reserved.
# For further details please refer to the file COPYRIGHT
# which you should have received as part of this distribution
##############################################################################
'''
System testing for Fab.

Currently runs the tool as a subprocess but should also use it as a library.
'''
import argparse
import datetime
import difflib
import logging
from logging import StreamHandler, FileHandler
import os.path
from pathlib import Path
import shutil
import subprocess
import sys
import os
import traceback
from typing import Sequence

import systest  # type: ignore
from systest import Sequencer


<<<<<<< HEAD
class RunTestCase(systest.TestCase):
    """
    Runs a tool from the fab collection and compares output with expected one.
    """
    def __init__(self,
                 test_directory: Path,
                 working_dir: Path,
                 expectation_file: Path,
                 entry_point: str,
                 arguments: Sequence[str] = []):
        super().__init__(name=test_directory.stem)
        self._test_directory: Path = test_directory
        self._working_dir: Path = working_dir
        self._entry_point = entry_point
        self._arguments = arguments
=======
class FabTestCase(systest.TestCase):
    '''Run Fab against source tree and validate result.'''
    # The result is held in a file 'expected.txt' in the test directory.
    #
    # This comment exists as the framework hijacks the docstring for output.

    def __init__(self, test_directory: Path, fpp_flags: str = None):
        super().__init__(name=test_directory.stem)
        self._test_directory: Path = test_directory
        self._fpp_flags = fpp_flags

        expectation_file = test_directory / 'expected.txt'
>>>>>>> ecbf4c92
        self._expected = expectation_file.read_text('utf-8') \
            .splitlines(keepends=True)

    def run(self):
<<<<<<< HEAD
        script = "import sys; import fab.entry; " \
            f"sys.exit(fab.entry.{self._entry_point}())"
        command = ['python3', '-c', script,
                   '-w', self._working_dir]
        command.extend(self._arguments)
        environment = {'PATH': os.path.dirname(sys.executable),
                       'PYTHONPATH': 'source'}
=======
        command = ['python3', '-m', 'fab']
        if self._fpp_flags is not None:
            command.append('--fpp-flags=' + self._fpp_flags)
        command.append(self._test_directory)

        environment = {
            'PYTHONPATH': 'source',
            'PATH': os.environ.get("PATH", '')
            }
>>>>>>> ecbf4c92
        thread: subprocess.Popen = subprocess.Popen(command,
                                                    env=environment,
                                                    stdout=subprocess.PIPE,
                                                    stderr=subprocess.PIPE)
        stdout: bytes
        stderr: bytes
        stdout, stderr = thread.communicate()
        if thread.returncode != 0:
            print('Running Fab failed: ', file=sys.stderr)
            print('    stdout: ' + stdout.decode('utf-8'))
            print('    stderr: ' + stderr.decode('utf-8'))

        self.assert_true(thread.returncode == 0)
        self._assert_diff(stdout.decode('utf-8').splitlines(keepends=True),
                          self._expected)

    @staticmethod
    def _assert_diff(first, second):
        '''
        Raise an exception if ``first`` and ``seconds`` are not the same.

        It is assumed that the arguments are multi-line strings and the
        exception will contain a "diff" dervied from them.
        '''
        if first != second:
            filename, line, _, _ = traceback.extract_stack()[-2]
            differ = difflib.Differ()
            diff = differ.compare(first, second)

            text = ''.join(diff)
            raise systest.TestCaseFailedError(
                '{}:{}: Mismatch found:\n{}'.format(filename,
                                                    line,
                                                    text))


class FabTestCase(RunTestCase):
    """Run Fab build tool against source tree and validate result."""
    # The result is held in a file 'expected.fab.txt' in the test directory.
    #
    # This comment exists as the framework hijacks the docstring for output.
    #
    def __init__(self, test_directory: Path):
        super().__init__(test_directory,
                         test_directory / 'working',
                         test_directory / 'expected.fab.txt',
                         'fab_entry',
                         [str(test_directory)])

    def setup(self):
        working_dir: Path = self._test_directory / 'working'
        if working_dir.is_dir():
            shutil.rmtree(str(working_dir))


class DumpTestCase(RunTestCase):
    """Run Fab dump tool against working directory and validate result."""
    # The result is held in a file 'expected.dump.txt' in the test directory.
    #
    # This comment exists as the framework hijacks the docstring for output.
    #
    def __init__(self, test_directory: Path):
        super().__init__(test_directory,
                         test_directory / 'working',
                         test_directory / 'expected.dump.txt',
                         'dump_entry',
                         [])

    def teardown(self):
        working_dir: Path = self._test_directory / 'working'
        shutil.rmtree(str(working_dir))


if __name__ == '__main__':
    description = 'Perform Fab system tests'
    cli_parser = argparse.ArgumentParser(description=description,
                                         add_help=False)
    cli_parser.add_argument('-help', '-h', '--help', action='help',
                            help='Display this help message and exit')
    cli_parser.add_argument('-g', '--graph', metavar='FILENAME',
                            nargs='?', const='fab',
                            action='store', type=Path,
                            help='Generate report of test run as graph')
    cli_parser.add_argument('-j', '--json', action='store', metavar='FILENAME',
                            nargs='?', const='fab',
                            type=Path,
                            help='Generate report of test run as JSON')
    cli_parser.add_argument('-l', '--log', action='store', metavar='FILENAME',
                            nargs='?', const='systest', type=Path,
                            help='Generate log file')
    arguments = cli_parser.parse_args()

    # We set up logging by hand rather than calling systest.configure_logging
    # as we want finer control over where things end up. In particular we don't
    # want to generate a log file unless requested.
    #
    logging.getLogger('systest').setLevel(logging.DEBUG)

    stdout_logger: StreamHandler = logging.StreamHandler()
    stdout_logger.setFormatter(systest.ColorFormatter())
    stdout_logger.setLevel(logging.INFO)
    logging.getLogger('systest').addHandler(stdout_logger)

    if arguments.log:
        parent: Path = arguments.log.parent
        if not parent.exists():
            parent.mkdir(parents=True)

        leaf: str = arguments.log.stem
        fmt: str = '%Y_%m_%d_%H_%M_%S.%f'
        timestamp: str = datetime.datetime.now().strftime(fmt)
        leaf += '-' + timestamp
        filename = parent / (leaf + '.log')

        file_logger: FileHandler = logging.FileHandler(filename, 'w')
        fmt = '%(asctime)s %(name)s %(levelname)s %(message)s'
        file_logger.setFormatter(logging.Formatter(fmt))
        stdout_logger.setLevel(logging.DEBUG)
        logging.getLogger('systest').addHandler(file_logger)

    # Tests are performed serially in list order. Where a tuple is found in
    # the list, those tests are run in parallel.
    #
    root_dir = Path(__file__).parent

<<<<<<< HEAD
    sequence = (
                   [
                       FabTestCase(root_dir / 'MinimalFortran'),
                       DumpTestCase(root_dir / 'MinimalFortran')
                   ],
                   [
                       FabTestCase(root_dir / 'FortranDependencies'),
                       DumpTestCase(root_dir / 'FortranDependencies')
                   ]
               )
=======
    sequence = [
        FabTestCase(root_dir / 'MinimalFortran'),
        FabTestCase(root_dir / 'FortranDependencies'),
        FabTestCase(root_dir / 'FortranPreProcess',
                    fpp_flags='-DSHOULD_I_STAY=yes')
        ]
>>>>>>> ecbf4c92

    sequencer: Sequencer = systest.Sequencer('Fab system tests')
    tallies = sequencer.run(sequence)

    summary = sequencer.summary()
    systest.log_lines(summary)

    if arguments.graph:
        sequencer._report_dot(str(arguments.graph))
    if arguments.json:
        sequencer._report_json(str(arguments.json))

    if tallies.failed > 0:
        sys.exit(1)
    else:
        sys.exit(0)<|MERGE_RESOLUTION|>--- conflicted
+++ resolved
@@ -26,7 +26,6 @@
 from systest import Sequencer
 
 
-<<<<<<< HEAD
 class RunTestCase(systest.TestCase):
     """
     Runs a tool from the fab collection and compares output with expected one.
@@ -36,31 +35,16 @@
                  working_dir: Path,
                  expectation_file: Path,
                  entry_point: str,
-                 arguments: Sequence[str] = []):
+                 args: Sequence[str] = []):
         super().__init__(name=test_directory.stem)
         self._test_directory: Path = test_directory
         self._working_dir: Path = working_dir
         self._entry_point = entry_point
-        self._arguments = arguments
-=======
-class FabTestCase(systest.TestCase):
-    '''Run Fab against source tree and validate result.'''
-    # The result is held in a file 'expected.txt' in the test directory.
-    #
-    # This comment exists as the framework hijacks the docstring for output.
-
-    def __init__(self, test_directory: Path, fpp_flags: str = None):
-        super().__init__(name=test_directory.stem)
-        self._test_directory: Path = test_directory
-        self._fpp_flags = fpp_flags
-
-        expectation_file = test_directory / 'expected.txt'
->>>>>>> ecbf4c92
+        self._arguments = args
         self._expected = expectation_file.read_text('utf-8') \
             .splitlines(keepends=True)
 
     def run(self):
-<<<<<<< HEAD
         script = "import sys; import fab.entry; " \
             f"sys.exit(fab.entry.{self._entry_point}())"
         command = ['python3', '-c', script,
@@ -68,17 +52,6 @@
         command.extend(self._arguments)
         environment = {'PATH': os.path.dirname(sys.executable),
                        'PYTHONPATH': 'source'}
-=======
-        command = ['python3', '-m', 'fab']
-        if self._fpp_flags is not None:
-            command.append('--fpp-flags=' + self._fpp_flags)
-        command.append(self._test_directory)
-
-        environment = {
-            'PYTHONPATH': 'source',
-            'PATH': os.environ.get("PATH", '')
-            }
->>>>>>> ecbf4c92
         thread: subprocess.Popen = subprocess.Popen(command,
                                                     env=environment,
                                                     stdout=subprocess.PIPE,
@@ -121,12 +94,16 @@
     #
     # This comment exists as the framework hijacks the docstring for output.
     #
-    def __init__(self, test_directory: Path):
+    def __init__(self, test_directory: Path, fpp_flags: str=None):
+        args: List[str] = []
+        if fpp_flags:
+            args.append('--fpp-flags=' + fpp_flags)
+        args.append(str(test_directory))
         super().__init__(test_directory,
                          test_directory / 'working',
                          test_directory / 'expected.fab.txt',
                          'fab_entry',
-                         [str(test_directory)])
+                         args)
 
     def setup(self):
         working_dir: Path = self._test_directory / 'working'
@@ -204,7 +181,6 @@
     #
     root_dir = Path(__file__).parent
 
-<<<<<<< HEAD
     sequence = (
                    [
                        FabTestCase(root_dir / 'MinimalFortran'),
@@ -213,16 +189,13 @@
                    [
                        FabTestCase(root_dir / 'FortranDependencies'),
                        DumpTestCase(root_dir / 'FortranDependencies')
+                   ],
+                   [
+                       FabTestCase(root_dir / 'FortranPreProcess',
+                                   fpp_flags='-DSHOULD_I_STAY=yes'),
+                       DumpTestCase(root_dir / 'FortranPreProcess')
                    ]
                )
-=======
-    sequence = [
-        FabTestCase(root_dir / 'MinimalFortran'),
-        FabTestCase(root_dir / 'FortranDependencies'),
-        FabTestCase(root_dir / 'FortranPreProcess',
-                    fpp_flags='-DSHOULD_I_STAY=yes')
-        ]
->>>>>>> ecbf4c92
 
     sequencer: Sequencer = systest.Sequencer('Fab system tests')
     tallies = sequencer.run(sequence)
