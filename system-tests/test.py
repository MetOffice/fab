##############################################################################
# (c) Crown copyright Met Office. All rights reserved.
# For further details please refer to the file COPYRIGHT
# which you should have received as part of this distribution
##############################################################################
'''
System testing for Fab.

Currently runs the tool as a subprocess but should also use it as a library.
'''
import argparse
import datetime
import difflib
import logging
from logging import StreamHandler, FileHandler
import os.path
from pathlib import Path
import shutil
import subprocess
import sys
import traceback
from typing import Sequence

import systest  # type: ignore
from systest import Sequencer


class RunTestCase(systest.TestCase):
    """
    Runs a tool from the fab collection and compares output with expected one.
    """
    def __init__(self,
                 test_directory: Path,
                 working_dir: Path,
                 expectation_file: Path,
                 entry_point: str,
                 arguments: Sequence[str] = []):
        super().__init__(name=test_directory.stem)
        self._test_directory: Path = test_directory
        self._working_dir: Path = working_dir
        self._entry_point = entry_point
        self._arguments = arguments
        self._expected = expectation_file.read_text('utf-8') \
            .splitlines(keepends=True)

<<<<<<< HEAD
=======
    def setup(self):
        working_dir: Path = self._test_directory / 'working'
        if working_dir.is_dir():
            shutil.rmtree(str(working_dir))

    def teardown(self):
        working_dir: Path = self._test_directory / 'working'
        shutil.rmtree(str(working_dir))

>>>>>>> ac646105
    def run(self):
        script = "import sys; import fab.entry; " \
            f"sys.exit(fab.entry.{self._entry_point}())"
        command = ['python3', '-c', script,
                   '-w', self._working_dir]
        command.extend(self._arguments)
        environment = {'PATH': os.path.dirname(sys.executable),
                       'PYTHONPATH': 'source'}
        thread: subprocess.Popen = subprocess.Popen(command,
                                                    env=environment,
                                                    stdout=subprocess.PIPE,
                                                    stderr=subprocess.PIPE)
        stdout: bytes
        stderr: bytes
        stdout, stderr = thread.communicate()
        if thread.returncode != 0:
            print('Running Fab failed: ', file=sys.stderr)
            print('    stdout: ' + stdout.decode('utf-8'))
            print('    stderr: ' + stderr.decode('utf-8'))

        self.assert_true(thread.returncode == 0)
        self._assert_diff(stdout.decode('utf-8').splitlines(keepends=True),
                          self._expected)

    @staticmethod
    def _assert_diff(first, second):
        '''
        Raise an exception if ``first`` and ``seconds`` are not the same.

        It is assumed that the arguments are multi-line strings and the
        exception will contain a "diff" dervied from them.
        '''
        if first != second:
            filename, line, _, _ = traceback.extract_stack()[-2]
            differ = difflib.Differ()
            diff = differ.compare(first, second)

            text = ''.join(diff)
            raise systest.TestCaseFailedError(
                '{}:{}: Mismatch found:\n{}'.format(filename,
                                                    line,
                                                    text))


class FabTestCase(RunTestCase):
    """Run Fab build tool against source tree and validate result."""
    # The result is held in a file 'expected.fab.txt' in the test directory.
    #
    # This comment exists as the framework hijacks the docstring for output.
    #
    def __init__(self, test_directory: Path):
        super().__init__(test_directory,
                         test_directory / 'working',
                         test_directory / 'expected.fab.txt',
                         'fab_entry',
                         [str(test_directory)])

    def setup(self):
        if self._working_dir.is_dir():
            shutil.rmtree(self._working_dir)


class DumpTestCase(RunTestCase):
    """Run Fab dump tool against working directory and validate result."""
    # The result is held in a file 'expected.dump.txt' in the test directory.
    #
    # This comment exists as the framework hijacks the docstring for output.
    #
    def __init__(self, test_directory: Path):
        super().__init__(test_directory,
                         test_directory / 'working',
                         test_directory / 'expected.dump.txt',
                         'dump_entry',
                         [])

    def teardown(self):
        if self._working_dir.is_dir():
            shutil.rmtree(self._working_dir)


if __name__ == '__main__':
    description = 'Perform Fab system tests'
    cli_parser = argparse.ArgumentParser(description=description,
                                         add_help=False)
    cli_parser.add_argument('-help', '-h', '--help', action='help',
                            help='Display this help message and exit')
    cli_parser.add_argument('-g', '--graph', metavar='FILENAME',
                            nargs='?', const='fab',
                            action='store', type=Path,
                            help='Generate report of test run as graph')
    cli_parser.add_argument('-j', '--json', action='store', metavar='FILENAME',
                            nargs='?', const='fab',
                            type=Path,
                            help='Generate report of test run as JSON')
    cli_parser.add_argument('-l', '--log', action='store', metavar='FILENAME',
                            nargs='?', const='systest', type=Path,
                            help='Generate log file')
    arguments = cli_parser.parse_args()

    # We set up logging by hand rather than calling systest.configure_logging
    # as we want finer control over where things end up. In particular we don't
    # want to generate a log file unless requested.
    #
    logging.getLogger('systest').setLevel(logging.DEBUG)

    stdout_logger: StreamHandler = logging.StreamHandler()
    stdout_logger.setFormatter(systest.ColorFormatter())
    stdout_logger.setLevel(logging.INFO)
    logging.getLogger('systest').addHandler(stdout_logger)

    if arguments.log:
        parent: Path = arguments.log.parent
        if not parent.exists():
            parent.mkdir(parents=True)

        leaf: str = arguments.log.stem
        fmt: str = '%Y_%m_%d_%H_%M_%S.%f'
        timestamp: str = datetime.datetime.now().strftime(fmt)
        leaf += '-' + timestamp
        filename = parent / (leaf + '.log')

        file_logger: FileHandler = logging.FileHandler(filename, 'w')
        fmt = '%(asctime)s %(name)s %(levelname)s %(message)s'
        file_logger.setFormatter(logging.Formatter(fmt))
        stdout_logger.setLevel(logging.DEBUG)
        logging.getLogger('systest').addHandler(file_logger)

    # Tests are performed serially in list order. Where a tuple is found in
    # the list, those tests are run in parallel.
    #
    root_dir = Path(__file__).parent

    sequence = (
                   [
                       FabTestCase(root_dir / 'MinimalFortran'),
                       DumpTestCase(root_dir / 'MinimalFortran')
                   ],
                   [
                       FabTestCase(root_dir / 'FortranDependencies'),
                       DumpTestCase(root_dir / 'FortranDependencies')
                   ]
               )

    sequencer: Sequencer = systest.Sequencer('Fab system tests')
    tallies = sequencer.run(sequence)

    summary = sequencer.summary()
    systest.log_lines(summary)

    if arguments.graph:
        sequencer._report_dot(str(arguments.graph))
    if arguments.json:
        sequencer._report_json(str(arguments.json))

    if tallies.failed > 0:
        sys.exit(1)
    else:
        sys.exit(0)<|MERGE_RESOLUTION|>--- conflicted
+++ resolved
@@ -43,18 +43,6 @@
         self._expected = expectation_file.read_text('utf-8') \
             .splitlines(keepends=True)
 
-<<<<<<< HEAD
-=======
-    def setup(self):
-        working_dir: Path = self._test_directory / 'working'
-        if working_dir.is_dir():
-            shutil.rmtree(str(working_dir))
-
-    def teardown(self):
-        working_dir: Path = self._test_directory / 'working'
-        shutil.rmtree(str(working_dir))
-
->>>>>>> ac646105
     def run(self):
         script = "import sys; import fab.entry; " \
             f"sys.exit(fab.entry.{self._entry_point}())"
@@ -113,8 +101,9 @@
                          [str(test_directory)])
 
     def setup(self):
-        if self._working_dir.is_dir():
-            shutil.rmtree(self._working_dir)
+        working_dir: Path = self._test_directory / 'working'
+        if working_dir.is_dir():
+            shutil.rmtree(str(working_dir))
 
 
 class DumpTestCase(RunTestCase):
@@ -131,8 +120,8 @@
                          [])
 
     def teardown(self):
-        if self._working_dir.is_dir():
-            shutil.rmtree(self._working_dir)
+        working_dir: Path = self._test_directory / 'working'
+        shutil.rmtree(str(working_dir))
 
 
 if __name__ == '__main__':
