--- conflicted
+++ resolved
@@ -23,11 +23,7 @@
 
 tests = ['pytest', 'pytest-cov', 'pytest-mock', 'flake8', 'mypy']
 docs = ['sphinx', 'sphinx_rtd_theme', 'sphinx-autodoc-typehints']
-<<<<<<< HEAD
-features = ['svn', 'GitPython', 'matplotlib', 'jinja2', 'psyclone==2.1.0']
-=======
-features = ['GitPython', 'matplotlib']
->>>>>>> 78d29d7f
+features = ['GitPython', 'matplotlib', 'jinja2', 'psyclone==2.1.0']
 
 setuptools.setup(
     name='sci-fab',
