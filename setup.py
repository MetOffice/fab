--- conflicted
+++ resolved
@@ -21,13 +21,8 @@
         raise RuntimeError('Cannot determine package version.')
 
 tests = ['pytest', 'pytest-cov', 'pytest-mock', 'flake8', 'mypy']
-<<<<<<< HEAD
 docs = ['sphinx', 'sphinx_rtd_theme', 'sphinx-autodoc-typehints', 'sphinx-copybutton']
-features = ['GitPython', 'matplotlib', 'jinja2', 'psyclone']
-=======
-docs = ['sphinx', 'sphinx_rtd_theme', 'sphinx-autodoc-typehints']
 features = ['matplotlib', 'jinja2', 'psyclone']
->>>>>>> 7d65dce6
 
 setuptools.setup(
     name='sci-fab',
