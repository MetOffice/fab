# Usage:
# docker build -t fab .
# docker run --env PYTHONPATH=/fab/source -v /home/byron/git/fab:/fab -v /home/byron:/home/byron -it fab bash

FROM ubuntu:20.04

RUN apt update && apt install -y gcc gfortran libclang-dev python-clang python3-pip rsync git

RUN mkdir -p ~/.local/lib/python3.8/site-packages
RUN cp -vr /usr/lib/python3/dist-packages/clang ~/.local/lib/python3.8/site-packages/

RUN pip install pytest pytest-cov pytest-mock flake8 mypy
RUN pip install sphinx sphinx_rtd_theme sphinx-autodoc-typehints
RUN pip install svn GitPython matplotlib
<<<<<<< HEAD
RUN pip install fparser
=======
RUN pip install fparser psyclone==2.1.0

RUN mkdir /usr/share/psyclone
RUN ln -s /usr/local/share/psyclone/psyclone.cfg /usr/share/psyclone/psyclone.cfg
>>>>>>> 35c6d983

CMD [ "python3", "--version" ]<|MERGE_RESOLUTION|>--- conflicted
+++ resolved
@@ -12,13 +12,9 @@
 RUN pip install pytest pytest-cov pytest-mock flake8 mypy
 RUN pip install sphinx sphinx_rtd_theme sphinx-autodoc-typehints
 RUN pip install svn GitPython matplotlib
-<<<<<<< HEAD
-RUN pip install fparser
-=======
 RUN pip install fparser psyclone==2.1.0
 
 RUN mkdir /usr/share/psyclone
 RUN ln -s /usr/local/share/psyclone/psyclone.cfg /usr/share/psyclone/psyclone.cfg
->>>>>>> 35c6d983
 
 CMD [ "python3", "--version" ]