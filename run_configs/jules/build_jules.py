--- conflicted
+++ resolved
@@ -29,12 +29,7 @@
     # config.multiprocessing = False
     # config.reuse_artefacts = True
 
-<<<<<<< HEAD
-    logger = logging.getLogger('fab')
     logger.info(f'building jules revision {revision} {opt} {int(two_stage)+1}-stage')
-=======
-    logger.info(f'building jules revision {revision}')
->>>>>>> 697a27f5
     logger.info(f"OMPI_FC is {os.environ.get('OMPI_FC') or 'not defined'}")
 
     # todo: there are likely to be config differences between revisions...
@@ -102,10 +97,6 @@
     arg_parser.add_argument('-opt', default='Og', choices=['Og', 'O0', 'O1', 'O2', 'O3'])
     args = arg_parser.parse_args()
 
-<<<<<<< HEAD
-    jules_config(revision=args.revision, two_stage=args.two_stage, opt=args.opt).run()
-=======
     # logger.setLevel(logging.DEBUG)
 
-    jules_config(revision=args.revision).run()
->>>>>>> 697a27f5
+    jules_config(revision=args.revision, two_stage=args.two_stage, opt=args.opt).run()