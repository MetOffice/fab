#!/usr/bin/env python3
##############################################################################
# (c) Crown copyright Met Office. All rights reserved.
# For further details please refer to the file COPYRIGHT
# which you should have received as part of this distribution
##############################################################################
import logging
import os
import shutil
import warnings
from pathlib import Path

from fab.build_config import BuildConfig
from fab.steps import step_timer
from fab.steps.analyse import analyse
from fab.steps.archive_objects import archive_objects
from fab.steps.cleanup_prebuilds import cleanup_prebuilds
from fab.steps.compile_fortran import compile_fortran, get_fortran_compiler
from fab.steps.find_source_files import find_source_files, Exclude
from fab.steps.grab.fcm import fcm_export
from fab.steps.grab.prebuild import GrabPreBuild
from fab.steps.link import link_exe
from fab.steps.preprocess import fortran_preprocessor
from fab.util import common_arg_parser, suffix_filter

logger = logging.getLogger('fab')


<<<<<<< HEAD
@step_timer
def root_inc_files(config):

    """
    Copy inc files into the workspace output root.

    Checks for name clash. This step does not create any artefacts.
    It's up to the user to configure other tools to find these files.

    :param artefact_store:
        Artefacts created by previous Steps.
        This is where we find the artefacts to process.
    :param config:
        The :class:`fab.build_config.BuildConfig` object where we can read settings
        such as the project workspace folder or the multiprocessing flag.

    """

    # todo: make the build output path a getter calculated in the config?
    build_output: Path = config.build_output
    build_output.mkdir(parents=True, exist_ok=True)

    warnings.warn("RootIncFiles is deprecated as .inc files are due to be removed.", DeprecationWarning)

    # inc files all go in the root - they're going to be removed altogether, soon
    inc_copied = set()
    for fpath in suffix_filter(config._artefact_store["all_source"], [".inc"]):

        # don't copy from the output root to the output root!
        # this is currently unlikely to happen but did in the past, and caused problems.
        if fpath.parent == build_output:
            continue

        # check for name clash
        if fpath.name in inc_copied:
            raise FileExistsError(f"name clash for inc file: {fpath}")

        logger.debug(f"copying inc file {fpath}")
        shutil.copy(fpath, build_output)
        inc_copied.add(fpath.name)


if __name__ == '__main__':
    arg_parser = common_arg_parser()
    arg_parser.add_argument('--revision', default=os.getenv('JULES_REVISION', 'vn6.3'))
    args = arg_parser.parse_args()

    compiler, _ = get_fortran_compiler(args.compiler)
    config = BuildConfig(project_label=f'jules {args.revision} {compiler} {int(args.two_stage)+1}stage')
=======
def jules_config(revision=None, two_stage=False, verbose=False):

    # We want a separate project folder for each compiler. Find out which compiler we'll be using.
    compiler, _ = get_fortran_compiler()
    config = BuildConfig(
        project_label=f'jules {revision} {compiler} {int(two_stage)+1}stage',
        verbose=verbose,
    )
>>>>>>> 7d65dce6

    logger.info(f'building jules {config.project_label}')
    logger.info(f"OMPI_FC is {os.environ.get('OMPI_FC') or 'not defined'}")

    two_stage_flag = None
    # todo: move this to the known compiler flags?
    if compiler == 'gfortran':
        if args.two_stage:
            two_stage_flag = '-fsyntax-only'

    # this contains some of the stuff that was in run(), which needs to come before the steps.
    # todo: make this a standalone func which creates the config, and call it state
    with config.context_thingymabob():

        # grab the source
        fcm_export(config, src='fcm:jules.xm_tr/src', revision=args.revision, dst_label='src')
        fcm_export(config, src='fcm:jules.xm_tr/utils', revision=args.revision, dst_label='utils')

        # find the source files
        find_source_files(config, path_filters=[
            Exclude('src/control/um/'),
            Exclude('src/initialisation/um/'),
            Exclude('src/control/rivers-standalone/'),
            Exclude('src/initialisation/rivers-standalone/'),
            Exclude('src/params/shared/cable_maths_constants_mod.F90'),
        ])

        # move inc files to the root for easy tool use
        root_inc_files(config)

<<<<<<< HEAD
        fortran_preprocessor(config, common_flags=['-P', '-DMPI_DUMMY', '-DNCDF_DUMMY', '-I$output'])
=======
        CompileFortran(
            two_stage_flag=two_stage_flag,
            # required for newer gfortran versions
            # path_flags=[
            #     AddFlags('*/io/dump/read_dump_mod.f90', ['-fallow-argument-mismatch']),
            # ]
        ),
>>>>>>> 7d65dce6

        analyse(config, root_symbol='jules', unreferenced_deps=['imogen_update_carb']),

        compile_fortran(config, compiler=args.compiler, two_stage_flag=two_stage_flag)

        archive_objects(config),

        link_exe(config, linker='mpifort', flags=['-lm', '-lnetcdff', '-lnetcdf']),

<<<<<<< HEAD
        cleanup_prebuilds(config, n_versions=1)
=======
    jules_config(revision=args.revision, two_stage=args.two_stage, verbose=args.verbose).run()
>>>>>>> 7d65dce6
<|MERGE_RESOLUTION|>--- conflicted
+++ resolved
@@ -26,7 +26,6 @@
 logger = logging.getLogger('fab')
 
 
-<<<<<<< HEAD
 @step_timer
 def root_inc_files(config):
 
@@ -75,17 +74,7 @@
     args = arg_parser.parse_args()
 
     compiler, _ = get_fortran_compiler(args.compiler)
-    config = BuildConfig(project_label=f'jules {args.revision} {compiler} {int(args.two_stage)+1}stage')
-=======
-def jules_config(revision=None, two_stage=False, verbose=False):
-
-    # We want a separate project folder for each compiler. Find out which compiler we'll be using.
-    compiler, _ = get_fortran_compiler()
-    config = BuildConfig(
-        project_label=f'jules {revision} {compiler} {int(two_stage)+1}stage',
-        verbose=verbose,
-    )
->>>>>>> 7d65dce6
+    config = BuildConfig(project_label=f'jules {args.revision} {compiler} {int(args.two_stage)+1}stage', verbose=args.verbose)
 
     logger.info(f'building jules {config.project_label}')
     logger.info(f"OMPI_FC is {os.environ.get('OMPI_FC') or 'not defined'}")
@@ -116,17 +105,7 @@
         # move inc files to the root for easy tool use
         root_inc_files(config)
 
-<<<<<<< HEAD
         fortran_preprocessor(config, common_flags=['-P', '-DMPI_DUMMY', '-DNCDF_DUMMY', '-I$output'])
-=======
-        CompileFortran(
-            two_stage_flag=two_stage_flag,
-            # required for newer gfortran versions
-            # path_flags=[
-            #     AddFlags('*/io/dump/read_dump_mod.f90', ['-fallow-argument-mismatch']),
-            # ]
-        ),
->>>>>>> 7d65dce6
 
         analyse(config, root_symbol='jules', unreferenced_deps=['imogen_update_carb']),
 
@@ -136,8 +115,4 @@
 
         link_exe(config, linker='mpifort', flags=['-lm', '-lnetcdff', '-lnetcdf']),
 
-<<<<<<< HEAD
-        cleanup_prebuilds(config, n_versions=1)
-=======
-    jules_config(revision=args.revision, two_stage=args.two_stage, verbose=args.verbose).run()
->>>>>>> 7d65dce6
+        cleanup_prebuilds(config, n_versions=1)