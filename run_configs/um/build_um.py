--- conflicted
+++ resolved
@@ -31,17 +31,6 @@
 logger = logging.getLogger('fab')
 
 
-<<<<<<< HEAD
-file_filtering = [
-    Exclude('unit-test', 'unit_test', '/test/'),
-
-    Exclude('/um/utility/'),
-    Include('/um/utility/qxreconf/'),
-
-    Exclude('/um/atmosphere/convection/comorph/interface/'),
-    Include('/um/atmosphere/convection/comorph/interface/um/'),
-
-=======
 def case_insensitive_replace(in_str: str, find: str, replace_with: str):
     """
     Replace, for example, NameListFile *or* NAMELISTFILE with the given string.
@@ -84,7 +73,6 @@
     Exclude('/um/atmosphere/convection/comorph/interface/'),
     Include('/um/atmosphere/convection/comorph/interface/um/'),
 
->>>>>>> 1955276c
     Exclude('/um/atmosphere/convection/comorph/unit_tests/'),
 
     Exclude('/um/scm/'),
@@ -131,7 +119,6 @@
 ]
 
 
-<<<<<<< HEAD
 @step_timer
 def my_custom_code_fixes(config):
     """
@@ -165,8 +152,6 @@
     return compiled_re.sub(replace_with, in_str)
 
 
-=======
->>>>>>> 1955276c
 if __name__ == '__main__':
 
     revision = 'vn12.1'
