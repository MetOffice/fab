#!/usr/bin/env python3
##############################################################################
# (c) Crown copyright Met Office. All rights reserved.
# For further details please refer to the file COPYRIGHT
# which you should have received as part of this distribution
##############################################################################

# Note: we need this to run the exe
#   export LD_LIBRARY_PATH=~/.conda/envs/sci-fab/lib:$LD_LIBRARY_PATH

import logging
import os
import re
import warnings
<<<<<<< HEAD

from fab.util import common_arg_parser

=======
from argparse import ArgumentParser
>>>>>>> 1e939c7b

from fab.artefacts import CollectionGetter
from fab.build_config import AddFlags, BuildConfig
from fab.constants import PRAGMAD_C
from fab.steps import Step
from fab.steps.analyse import Analyse
from fab.steps.archive_objects import ArchiveObjects
from fab.steps.c_pragma_injector import CPragmaInjector
from fab.steps.compile_c import CompileC
from fab.steps.compile_fortran import CompileFortran, get_fortran_compiler
from fab.steps.grab.fcm import GrabFcm
from fab.steps.link import LinkExe
from fab.steps.preprocess import c_preprocessor, fortran_preprocessor
from fab.steps.root_inc_files import RootIncFiles
from fab.steps.find_source_files import FindSourceFiles, Exclude, Include

logger = logging.getLogger('fab')


# todo: fail fast, check gcom exists


def um_atmos_safe_config(revision, two_stage=False, verbose=False):
    um_revision = revision.replace('vn', 'um')

    # We want a separate project folder for each compiler. Find out which compiler we'll be using.
    compiler, _ = get_fortran_compiler()

    # compiler-specific flags
    if compiler == 'gfortran':
        compiler_specific_flags = ['-fdefault-integer-8', '-fdefault-real-8', '-fdefault-double-8']
    elif compiler == 'ifort':
        # compiler_specific_flags = ['-r8']
        compiler_specific_flags = [
            '-i8', '-r8', '-mcmodel=medium',
            '-no-vec', '-fp-model precise',
            '-std08',
            '-fpscomp logicals',
            '-g',
            '-diag-disable 6477',
            '-fpic',
            '-assume nosource_include,protect_parens',
        ]
    else:
        compiler_specific_flags = []

    config = BuildConfig(
        project_label=f'um atmos safe {revision} {compiler} {int(two_stage)+1}stage',
        verbose=verbose,
    )

    # Locate the gcom library. UM 12.1 intended to be used with gcom 7.6
    gcom_build = os.getenv('GCOM_BUILD') or os.path.normpath(os.path.expanduser(
        config.project_workspace / f"../gcom_object_archive_vn7.6_{compiler}/build_output"))
    if not os.path.exists(gcom_build):
        raise RuntimeError(f'gcom not found at {gcom_build}')

    config.steps = [

        # todo: these repo defs could make a good set of reusable variables

        # UM 12.1, 16th November 2021
        GrabFcm(src='fcm:um.xm_tr/src', dst='um', revision=revision),

        # JULES 6.2, for UM 12.1
        GrabFcm(src='fcm:jules.xm_tr/src', dst='jules', revision=um_revision),

        # SOCRATES 21.11, for UM 12.1
        GrabFcm(src='fcm:socrates.xm_tr/src', dst='socrates', revision=um_revision),

        # SHUMLIB, for UM 12.1
        GrabFcm(src='fcm:shumlib.xm_tr/', dst='shumlib', revision=um_revision),

        # CASIM, for UM 12.1
        GrabFcm(src='fcm:casim.xm_tr/src', dst='casim', revision=um_revision),


        MyCustomCodeFixes(name="my custom code fixes"),

        FindSourceFiles(path_filters=file_filtering),

        RootIncFiles(),

        CPragmaInjector(),

        c_preprocessor(
            source=CollectionGetter(PRAGMAD_C),
            path_flags=[
                # todo: this is a bit "codey" - can we safely give longer strings and split later?
                AddFlags(match="$source/um/*", flags=[
                    '-I$source/um/include/other',
                    '-I$source/shumlib/common/src',
                    '-I$source/shumlib/shum_thread_utils/src']),

                AddFlags(match="$source/shumlib/*", flags=[
                    '-I$source/shumlib/common/src',
                    '-I$source/shumlib/shum_thread_utils/src']),

                # todo: just 3 folders use this
                AddFlags("$source/um/*", ['-DC95_2A', '-I$source/shumlib/shum_byteswap/src']),
            ],
        ),

        # todo: explain fnmatch
        fortran_preprocessor(
            common_flags=['-P'],
            path_flags=[
                AddFlags("$source/jules/*", ['-DUM_JULES']),
                AddFlags("$source/um/*", ['-I$relative/include']),

                # coupling defines
                AddFlags("$source/um/control/timer/*", ['-DC97_3A']),
                AddFlags("$source/um/io_services/client/stash/*", ['-DC96_1C']),
            ],
        ),

<<<<<<< HEAD
        Analyse(
            root_symbol='um_main',

            # # fparser2 fails to parse this file, but it does compile.
            # special_measure_analysis_results=[
            #     FortranParserWorkaround(
            #         fpath=Path(config.build_output / "casim/lookup.f90"),
            #         symbol_defs={'lookup'},
            #         symbol_deps={'mphys_die', 'variable_precision', 'mphys_switches', 'mphys_parameters', 'special',
            #                      'passive_fields', 'casim_moments_mod', 'yomhook', 'parkind1'},
            #     )
            # ]
        ),
=======
        Analyse(root_symbol='um_main'),
>>>>>>> 1e939c7b

        CompileC(compiler='gcc', common_flags=['-c', '-std=c99']),

        CompileFortran(
            common_flags=[
                *compiler_specific_flags,
            ],
            two_stage_flag='-fsyntax-only' if two_stage else None,
            path_flags=[
                # mpl include - todo: just add this for everything?
                AddFlags("$output/um/*", ['-I' + gcom_build]),
                AddFlags("$output/jules/*", ['-I' + gcom_build]),

                # required for newer compilers
                # # todo: allow multiple filters per instance?
                # *[AddFlags(*i) for i in ALLOW_MISMATCH_FLAGS]
            ]
        ),

        # this step just makes linker error messages more manageable
        ArchiveObjects(),

        LinkExe(
            linker='mpifort',
            flags=[
                '-lc', '-lgfortran', '-L', '~/.conda/envs/sci-fab/lib',
                '-L', gcom_build, '-l', 'gcom'
            ],
        )
    ]
    return config


file_filtering = [
    Exclude('unit-test', 'unit_test', '/test/'),

    Exclude('/um/utility/'),
    Include('/um/utility/qxreconf/'),

    Exclude('/um/atmosphere/convection/comorph/interface/'),
    Include('/um/atmosphere/convection/comorph/interface/um/'),

    Exclude('/um/atmosphere/convection/comorph/unit_tests/'),

    Exclude('/um/scm/'),
    Include('/um/scm/stub/',
            '/um/scm/modules/s_scmop_mod.F90',
            '/um/scm/modules/scmoptype_defn.F90'),

    Exclude('/jules/'),
    Include('/jules/control/shared/',
            '/jules/control/um/',
            '/jules/control/rivers-standalone/',
            '/jules/initialisation/shared/',
            '/jules/initialisation/um/',
            '/jules/initialisation/rivers-standalone/',
            '/jules/params/um/',
            '/jules/science/',
            '/jules/util/shared/'),

    Exclude('/socrates/'),
    Include('/socrates/nlte/',
            '/socrates/radiance_core/'),

    # the shummlib config in fcm config doesn't seem to do anything,
    # perhaps there used to be extra files we needed to exclude
    Exclude('/shumlib/'),
    Include('/shumlib/shum_wgdos_packing/src',
            '/shumlib/shum_string_conv/src',
            '/shumlib/shum_latlon_eq_grids/src',
            '/shumlib/shum_horizontal_field_interp/src',
            '/shumlib/shum_spiral_search/src',
            '/shumlib/shum_constants/src',
            '/shumlib/shum_thread_utils/src',
            '/shumlib/shum_data_conv/src',
            '/shumlib/shum_number_tools/src',
            '/shumlib/shum_byteswap/src',
            '/shumlib/common/src'),
    Exclude('/shumlib/common/src/shumlib_version.c'),

    Exclude('/casim/mphys_die.F90',
            '/casim/mphys_casim.F90'),

    Exclude('.xml'),
    Exclude('.sh'),
]


# required for newer compilers

# # todo: allow a list of filters?
# ALLOW_MISMATCH_FLAGS = [
#     ('*/acumps.f90', ['-fallow-argument-mismatch']),
#     ('*/diagopr.f90', ['-fallow-argument-mismatch']),
#     ('*/eg_bi_linear_h.f90', ['-fallow-argument-mismatch']),
#     ('*/eg_sl_helmholtz_inc.f90', ['-fallow-argument-mismatch']),
#     ('*/emiss_io_mod.f90', ['-fallow-argument-mismatch']),
#     ('*/fastjx_specs.f90', ['-fallow-argument-mismatch']),
#     ('*/glomap_clim_netcdf_io_mod.f90', ['-fallow-argument-mismatch']),
#     ('*/halo_exchange_ddt_mod.f90', ['-fallow-argument-mismatch']),
#     ('*/halo_exchange_mpi_mod.f90', ['-fallow-argument-mismatch']),
#     ('*/halo_exchange_os_mod.f90', ['-fallow-argument-mismatch']),
#     ('*/hardware_topology_mod.f90', ['-fallow-argument-mismatch']),
#     ('*/history_mod.f90', ['-fallow-argument-mismatch']),
#     ('*/imbnd_hill_mod.f90', ['-fallow-argument-mismatch']),
#     ('*/io.f90', ['-fallow-argument-mismatch']),
#     ('*/io_configuration_mod.f90', ['-fallow-argument-mismatch']),
#     ('*/io_server_listener.f90', ['-fallow-argument-mismatch']),
#     ('*/io_server_writer.f90', ['-fallow-argument-mismatch']),
#     ('*/ios.f90', ['-fallow-argument-mismatch']),
#     ('*/ios_client_queue.f90', ['-fallow-argument-mismatch']),
#     ('*/ios_comms.f90', ['-fallow-argument-mismatch']),
#     ('*/ios_init.f90', ['-fallow-argument-mismatch']),
#     ('*/ios_stash_server.f90', ['-fallow-argument-mismatch']),
#     ('*/lustre_control_mod.f90', ['-fallow-argument-mismatch']),
#     ('*/mcica_mod.f90', ['-fallow-argument-mismatch']),
#     ('*/mg_field_norm.f90', ['-fallow-argument-mismatch']),
#     ('*/nlstcall_nc_namelist_mod.f90', ['-fallow-argument-mismatch']),
#     ('*/nlstcall_pp_namelist_mod.f90', ['-fallow-argument-mismatch']),
#     ('*/num_obs.f90', ['-fallow-argument-mismatch']),
#     ('*/ppxlook_mod.f90', ['-fallow-argument-mismatch']),
#     ('*/rdbasis.f90', ['-fallow-argument-mismatch']),
#     ('*/read_land_sea.f90', ['-fallow-argument-mismatch']),
#     ('*/regrid_alloc_calc_mod.f90', ['-fallow-argument-mismatch']),
#     ('*/routedbl_mod.f90', ['-fallow-argument-mismatch']),
#     ('*/setup_spectra_mod.f90', ['-fallow-argument-mismatch']),
#     ('*/ukca_scenario_rcp_mod.f90', ['-fallow-argument-mismatch']),
# ]


class MyCustomCodeFixes(Step):
    """
    An example of a custom step to fix some source code which fparser2 can't parse.

    """

    def run(self, artefact_store, config):
        warnings.warn("SPECIAL MEASURE for io_configuration_mod.F90: fparser2 misunderstands 'NameListFile'")
        self.replace_in_file(
            config.project_workspace / 'source/um/io_services/common/io_configuration_mod.F90',
            config.project_workspace / 'source/um/io_services/common/io_configuration_mod.F90',
            r'(\W)NameListFile', r'\g<1>FabNameListFile')

        warnings.warn("SPECIAL MEASURE for um_config.F90: fparser2 misunderstands 'NameListFile'")
        self.replace_in_file(
            config.project_workspace / 'source/um/control/top_level/um_config.F90',
            config.project_workspace / 'source/um/control/top_level/um_config.F90',
            r'(\W)NameListFile', r'\g<1>FabNameListFile')

    def replace_in_file(self, inpath, outpath, find, replace):
        orig = open(os.path.expanduser(inpath), "rt").read()
        open(os.path.expanduser(outpath), "wt").write(
            case_insensitive_replace(in_str=orig, find=find, replace_with=replace))


def case_insensitive_replace(in_str: str, find: str, replace_with: str):
    """
    Replace, for example, NameListFile *or* NAMELISTFILE with the given string.

    """
    compiled_re = re.compile(find, re.IGNORECASE)
    return compiled_re.sub(replace_with, in_str)


if __name__ == '__main__':
    arg_parser = common_arg_parser()
    arg_parser.add_argument('--revision', default=os.getenv('UM_REVISION', 'vn12.1'))
    args = arg_parser.parse_args()

    um_atmos_safe_config(revision=args.revision, two_stage=args.two_stage, verbose=args.verbose).run()<|MERGE_RESOLUTION|>--- conflicted
+++ resolved
@@ -12,13 +12,9 @@
 import os
 import re
 import warnings
-<<<<<<< HEAD
 
 from fab.util import common_arg_parser
 
-=======
-from argparse import ArgumentParser
->>>>>>> 1e939c7b
 
 from fab.artefacts import CollectionGetter
 from fab.build_config import AddFlags, BuildConfig
@@ -135,7 +131,6 @@
             ],
         ),
 
-<<<<<<< HEAD
         Analyse(
             root_symbol='um_main',
 
@@ -149,9 +144,6 @@
             #     )
             # ]
         ),
-=======
-        Analyse(root_symbol='um_main'),
->>>>>>> 1e939c7b
 
         CompileC(compiler='gcc', common_flags=['-c', '-std=c99']),
 
