--- conflicted
+++ resolved
@@ -286,13 +286,9 @@
 
 
 if __name__ == '__main__':
-<<<<<<< HEAD
     arg_parser = ArgumentParser()
     arg_parser.add_argument('--revision', default=os.getenv('UM_REVISION', 'vn12.1'))
     args = arg_parser.parse_args()
 
-    um_atmos_safe_config(revision=args.revision).run()
-=======
     # logging.getLogger('fab').setLevel(logging.DEBUG)
-    um_atmos_safe_config().run()
->>>>>>> adbbb52a
+    um_atmos_safe_config(revision=args.revision).run()