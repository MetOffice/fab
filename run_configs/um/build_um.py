#!/usr/bin/env python3
##############################################################################
# (c) Crown copyright Met Office. All rights reserved.
# For further details please refer to the file COPYRIGHT
# which you should have received as part of this distribution
##############################################################################

# Note: we need this to run the exe
#   export LD_LIBRARY_PATH=~/.conda/envs/sci-fab/lib:$LD_LIBRARY_PATH

import logging
import os
import re
import warnings
from argparse import ArgumentParser
from pathlib import Path

from fab.constants import PRAGMAD_C

from fab.artefacts import CollectionGetter
from fab.build_config import AddFlags, BuildConfig
from fab.dep_tree import AnalysedFile
from fab.steps import Step
from fab.steps.analyse import Analyse
from fab.steps.archive_objects import ArchiveObjects
from fab.steps.c_pragma_injector import CPragmaInjector
from fab.steps.compile_c import CompileC
from fab.steps.compile_fortran import CompileFortran
from fab.steps.grab import GrabFcm
from fab.steps.link import LinkExe
from fab.steps.preprocess import c_preprocessor, fortran_preprocessor
from fab.steps.root_inc_files import RootIncFiles
from fab.steps.find_source_files import FindSourceFiles, Exclude, Include

logger = logging.getLogger('fab')


# todo: fail fast, check gcom exists


def um_atmos_safe_config(revision, two_stage=False, opt='Og'):
    um_revision = revision.replace('vn', 'um')

    config = BuildConfig(
        project_label=f'um atmos safe {revision} {opt} {int(two_stage)+1}stage',
        # multiprocessing=False,
        # reuse_artefacts=True,
    )

    # Locate the gcom library. UM 12.1 intended to be used with gcom 7.6
    gcom_build = os.getenv('GCOM_BUILD') or \
<<<<<<< HEAD
        os.path.normpath(os.path.expanduser(config.project_workspace / "../gcom-object-archive-vn7.6/build_output"))
    if not os.path.exists(gcom_build):
        raise RuntimeError(f'gcom not found at {gcom_build}')
=======
        os.path.expanduser(config.project_workspace / "../gcom_object_archive_vn7.6/build_output")
    logger.info(f"expecting gcom at {gcom_build}")
>>>>>>> 7b11157c

    config.steps = [

        # todo: these repo defs could make a good set of reusable variables

        # UM 12.1, 16th November 2021
        GrabFcm(src='fcm:um.xm_tr/src', dst='um', revision=revision),

        # JULES 6.2, for UM 12.1
        GrabFcm(src='fcm:jules.xm_tr/src', dst='jules', revision=um_revision),

        # SOCRATES 21.11, for UM 12.1
        GrabFcm(src='fcm:socrates.xm_tr/src', dst='socrates', revision=um_revision),

        # SHUMLIB, for UM 12.1
        GrabFcm(src='fcm:shumlib.xm_tr/', dst='shumlib', revision=um_revision),

        # CASIM, for UM 12.1
        GrabFcm(src='fcm:casim.xm_tr/src', dst='casim', revision=um_revision),


        MyCustomCodeFixes(name="my custom code fixes"),

        FindSourceFiles(path_filters=file_filtering),

        RootIncFiles(),

        CPragmaInjector(),

        c_preprocessor(
            source=CollectionGetter(PRAGMAD_C),
            path_flags=[
                # todo: this is a bit "codey" - can we safely give longer strings and split later?
                AddFlags(match="$source/um/*", flags=[
                    '-I$source/um/include/other',
                    '-I$source/shumlib/common/src',
                    '-I$source/shumlib/shum_thread_utils/src']),

                AddFlags(match="$source/shumlib/*", flags=[
                    '-I$source/shumlib/common/src',
                    '-I$source/shumlib/shum_thread_utils/src']),

                # todo: just 3 folders use this
                AddFlags("$source/um/*", ['-DC95_2A', '-I$source/shumlib/shum_byteswap/src']),
            ],
        ),

        # todo: explain fnmatch
        fortran_preprocessor(
            common_flags=['-P'],
            path_flags=[
                AddFlags("$source/jules/*", ['-DUM_JULES']),
                AddFlags("$source/um/*", ['-I$relative/include']),

                # coupling defines
                AddFlags("$source/um/control/timer/*", ['-DC97_3A']),
                AddFlags("$source/um/io_services/client/stash/*", ['-DC96_1C']),
            ],
        ),

        Analyse(
            root_symbol='um_main',

            # fparser2 fails to parse this file, but it does compile.
            special_measure_analysis_results={
                AnalysedFile(
                    fpath=Path(
                        config.build_output / "casim/lookup.f90"),
                    file_hash=0,
                    symbol_defs={'lookup'},
                    symbol_deps={'mphys_die', 'variable_precision', 'mphys_switches', 'mphys_parameters', 'special',
                                 'passive_fields', 'casim_moments_mod', 'yomhook', 'parkind1'},
                    file_deps={},
                    mo_commented_file_deps={}),
            }
        ),

        CompileC(compiler='gcc', common_flags=['-c', '-std=c99']),

        CompileFortran(
            # compiler='mpifort',
            compiler='gfortran',
            common_flags=[
                '-fdefault-integer-8', '-fdefault-real-8', '-fdefault-double-8',
                '-c',
                f'-{opt}',
            ],
            two_stage_flag='-fsyntax-only' if two_stage else None,
            path_flags=[
                # mpl include - todo: just add this for everything?
                AddFlags("$output/um/*", ['-I' + gcom_build]),
                AddFlags("$output/jules/*", ['-I' + gcom_build]),

                # required for newer compilers
                # # todo: allow multiple filters per instance?
                # *[AddFlags(*i) for i in ALLOW_MISMATCH_FLAGS]
            ]
        ),

        # this step just makes linker error messages more manageable
        ArchiveObjects(),

        LinkExe(
            linker='mpifort',
            flags=[
                '-lc', '-lgfortran', '-L', '~/.conda/envs/sci-fab/lib',
                '-L', gcom_build, '-l', 'gcom'
            ],
        )
    ]

    return config


file_filtering = [
    Exclude('unit-test', 'unit_test', '/test/'),

    Exclude('/um/utility/'),
    Include('/um/utility/qxreconf/'),

    Exclude('/um/atmosphere/convection/comorph/interface/'),
    Include('/um/atmosphere/convection/comorph/interface/um/'),

    Exclude('/um/atmosphere/convection/comorph/unit_tests/'),

    Exclude('/um/scm/'),
    Include('/um/scm/stub/',
            '/um/scm/modules/s_scmop_mod.F90',
            '/um/scm/modules/scmoptype_defn.F90'),

    Exclude('/jules/'),
    Include('/jules/control/shared/',
            '/jules/control/um/',
            '/jules/control/rivers-standalone/',
            '/jules/initialisation/shared/',
            '/jules/initialisation/um/',
            '/jules/initialisation/rivers-standalone/',
            '/jules/params/um/',
            '/jules/science/',
            '/jules/util/shared/'),

    Exclude('/socrates/'),
    Include('/socrates/nlte/',
            '/socrates/radiance_core/'),

    # the shummlib config in fcm config doesn't seem to do anything,
    # perhaps there used to be extra files we needed to exclude
    Exclude('/shumlib/'),
    Include('/shumlib/shum_wgdos_packing/src',
            '/shumlib/shum_string_conv/src',
            '/shumlib/shum_latlon_eq_grids/src',
            '/shumlib/shum_horizontal_field_interp/src',
            '/shumlib/shum_spiral_search/src',
            '/shumlib/shum_constants/src',
            '/shumlib/shum_thread_utils/src',
            '/shumlib/shum_data_conv/src',
            '/shumlib/shum_number_tools/src',
            '/shumlib/shum_byteswap/src',
            '/shumlib/common/src'),
    Exclude('/shumlib/common/src/shumlib_version.c'),

    Exclude('/casim/mphys_die.F90',
            '/casim/mphys_casim.F90'),

    Exclude('.xml'),
    Exclude('.sh'),
]


# required for newer compilers

# # todo: allow a list of filters?
# ALLOW_MISMATCH_FLAGS = [
#     ('*/acumps.f90', ['-fallow-argument-mismatch']),
#     ('*/diagopr.f90', ['-fallow-argument-mismatch']),
#     ('*/eg_bi_linear_h.f90', ['-fallow-argument-mismatch']),
#     ('*/eg_sl_helmholtz_inc.f90', ['-fallow-argument-mismatch']),
#     ('*/emiss_io_mod.f90', ['-fallow-argument-mismatch']),
#     ('*/fastjx_specs.f90', ['-fallow-argument-mismatch']),
#     ('*/glomap_clim_netcdf_io_mod.f90', ['-fallow-argument-mismatch']),
#     ('*/halo_exchange_ddt_mod.f90', ['-fallow-argument-mismatch']),
#     ('*/halo_exchange_mpi_mod.f90', ['-fallow-argument-mismatch']),
#     ('*/halo_exchange_os_mod.f90', ['-fallow-argument-mismatch']),
#     ('*/hardware_topology_mod.f90', ['-fallow-argument-mismatch']),
#     ('*/history_mod.f90', ['-fallow-argument-mismatch']),
#     ('*/imbnd_hill_mod.f90', ['-fallow-argument-mismatch']),
#     ('*/io.f90', ['-fallow-argument-mismatch']),
#     ('*/io_configuration_mod.f90', ['-fallow-argument-mismatch']),
#     ('*/io_server_listener.f90', ['-fallow-argument-mismatch']),
#     ('*/io_server_writer.f90', ['-fallow-argument-mismatch']),
#     ('*/ios.f90', ['-fallow-argument-mismatch']),
#     ('*/ios_client_queue.f90', ['-fallow-argument-mismatch']),
#     ('*/ios_comms.f90', ['-fallow-argument-mismatch']),
#     ('*/ios_init.f90', ['-fallow-argument-mismatch']),
#     ('*/ios_stash_server.f90', ['-fallow-argument-mismatch']),
#     ('*/lustre_control_mod.f90', ['-fallow-argument-mismatch']),
#     ('*/mcica_mod.f90', ['-fallow-argument-mismatch']),
#     ('*/mg_field_norm.f90', ['-fallow-argument-mismatch']),
#     ('*/nlstcall_nc_namelist_mod.f90', ['-fallow-argument-mismatch']),
#     ('*/nlstcall_pp_namelist_mod.f90', ['-fallow-argument-mismatch']),
#     ('*/num_obs.f90', ['-fallow-argument-mismatch']),
#     ('*/ppxlook_mod.f90', ['-fallow-argument-mismatch']),
#     ('*/rdbasis.f90', ['-fallow-argument-mismatch']),
#     ('*/read_land_sea.f90', ['-fallow-argument-mismatch']),
#     ('*/regrid_alloc_calc_mod.f90', ['-fallow-argument-mismatch']),
#     ('*/routedbl_mod.f90', ['-fallow-argument-mismatch']),
#     ('*/setup_spectra_mod.f90', ['-fallow-argument-mismatch']),
#     ('*/ukca_scenario_rcp_mod.f90', ['-fallow-argument-mismatch']),
# ]


class MyCustomCodeFixes(Step):
    """
    An example of a custom step to fix some source code which fparser2 can't parse.

    """

    def run(self, artefact_store, config):
        warnings.warn("SPECIAL MEASURE for io_configuration_mod.F90: fparser2 misunderstands 'NameListFile'")
        self.replace_in_file(
            config.project_workspace / 'source/um/io_services/common/io_configuration_mod.F90',
            config.project_workspace / 'source/um/io_services/common/io_configuration_mod.F90',
            r'(\W)NameListFile', r'\g<1>FabNameListFile')

        warnings.warn("SPECIAL MEASURE for um_config.F90: fparser2 misunderstands 'NameListFile'")
        self.replace_in_file(
            config.project_workspace / 'source/um/control/top_level/um_config.F90',
            config.project_workspace / 'source/um/control/top_level/um_config.F90',
            r'(\W)NameListFile', r'\g<1>FabNameListFile')

    def replace_in_file(self, inpath, outpath, find, replace):
        orig = open(os.path.expanduser(inpath), "rt").read()
        open(os.path.expanduser(outpath), "wt").write(
            case_insensitive_replace(in_str=orig, find=find, replace_with=replace))


def case_insensitive_replace(in_str: str, find: str, replace_with: str):
    """
    Replace, for example, NameListFile *or* NAMELISTFILE with the given string.

    """
    compiled_re = re.compile(find, re.IGNORECASE)
    return compiled_re.sub(replace_with, in_str)


if __name__ == '__main__':
    arg_parser = ArgumentParser()
    arg_parser.add_argument('--revision', default=os.getenv('UM_REVISION', 'vn12.1'))
    arg_parser.add_argument('--two-stage', action='store_true')
    arg_parser.add_argument('-opt', default='Og', choices=['Og', 'O0', 'O1', 'O2', 'O3'])
    args = arg_parser.parse_args()

    # logging.getLogger('fab').setLevel(logging.DEBUG)
    um_atmos_safe_config(revision=args.revision, two_stage=args.two_stage, opt=args.opt).run()<|MERGE_RESOLUTION|>--- conflicted
+++ resolved
@@ -49,14 +49,9 @@
 
     # Locate the gcom library. UM 12.1 intended to be used with gcom 7.6
     gcom_build = os.getenv('GCOM_BUILD') or \
-<<<<<<< HEAD
-        os.path.normpath(os.path.expanduser(config.project_workspace / "../gcom-object-archive-vn7.6/build_output"))
+        os.path.normpath(os.path.expanduser(config.project_workspace / "../gcom_object_archive_vn7.6/build_output"))
     if not os.path.exists(gcom_build):
         raise RuntimeError(f'gcom not found at {gcom_build}')
-=======
-        os.path.expanduser(config.project_workspace / "../gcom_object_archive_vn7.6/build_output")
-    logger.info(f"expecting gcom at {gcom_build}")
->>>>>>> 7b11157c
 
     config.steps = [
 
