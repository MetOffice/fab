--- conflicted
+++ resolved
@@ -29,24 +29,10 @@
     lfric_source = lfric_source_config.source_root / 'lfric'
     gpl_utils_source = gpl_utils_source_config.source_root / 'gpl_utils'
 
-<<<<<<< HEAD
-    with BuildConfig(project_label='gungho $compiler $two_stage') as config:
-        grab_folder(config, src=lfric_source / 'infrastructure/source/', dst_label='')
-        grab_folder(config, src=lfric_source / 'components/driver/source/', dst_label='')
-        grab_folder(config, src=lfric_source / 'components' / 'inventory' / 'source', dst_label='')
-        grab_folder(config, src=lfric_source / 'components/science/source/', dst_label='')
-        grab_folder(config, src=lfric_source / 'components/lfric-xios/source/', dst_label='')
-        grab_folder(config, src=lfric_source / 'gungho/source/', dst_label='')
-        grab_folder(config, src=lfric_source / 'um_physics/source/', dst_label='')
-        grab_folder(config, src=lfric_source / 'um_physics/source/', dst_label='')
-
-        grab_folder(config, src=lfric_source / 'jules/source/', dst_label='')
-        grab_folder(config, src=lfric_source / 'socrates/source/', dst_label='')
-        grab_folder(config, src=lfric_source / 'miniapps/gungho_model/source/', dst_label='')
-=======
     with BuildConfig(project_label='gungho $compiler $two_stage') as state:
         grab_folder(state, src=lfric_source / 'infrastructure/source/', dst_label='')
         grab_folder(state, src=lfric_source / 'components/driver/source/', dst_label='')
+        grab_folder(state, src=lfric_source / 'components' / 'inventory' / 'source', dst_label='')
         grab_folder(state, src=lfric_source / 'components/science/source/', dst_label='')
         grab_folder(state, src=lfric_source / 'components/lfric-xios/source/', dst_label='')
         grab_folder(state, src=lfric_source / 'gungho/source/', dst_label='')
@@ -56,7 +42,6 @@
         grab_folder(state, src=lfric_source / 'jules/source/', dst_label='')
         grab_folder(state, src=lfric_source / 'socrates/source/', dst_label='')
         grab_folder(state, src=lfric_source / 'miniapps/gungho_model/source/', dst_label='')
->>>>>>> 0cf5b86d
 
         # generate more source files in source and source/configuration
         configurator(
