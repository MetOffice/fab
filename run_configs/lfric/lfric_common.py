import logging
import os
import shutil
from typing import Optional
from pathlib import Path

from fab.artefacts import ArtefactSet
<<<<<<< HEAD
=======
from fab.build_config import BuildConfig
>>>>>>> 015a0244
from fab.steps import step
from fab.steps.find_source_files import find_source_files
from fab.tools import Category, Tool

logger = logging.getLogger('fab')


class Script(Tool):
    '''A simple wrapper that runs a shell script.
    :name: the path to the script to run.
    '''
    def __init__(self, name: Path):
        super().__init__(name=name.name, exec_name=str(name),
                         category=Category.MISC)

    def check_available(self):
        return True


# ============================================================================
@step
def configurator(config, lfric_source: Path, gpl_utils_source: Path, rose_meta_conf: Path, config_dir=None):

    rose_picker_tool = gpl_utils_source / 'rose_picker/rose_picker'
    gen_namelist_tool = lfric_source / 'infrastructure/build/tools/GenerateNamelist'
    gen_loader_tool = lfric_source / 'infrastructure/build/tools/GenerateLoader'
    gen_feigns_tool = lfric_source / 'infrastructure/build/tools/GenerateFeigns'
    config_dir = config_dir or config.source_root / 'configuration'
    config_dir.mkdir(parents=True, exist_ok=True)

    env = os.environ.copy()
    rose_lfric_path = gpl_utils_source / 'lib/python'
    env['PYTHONPATH'] += f':{rose_lfric_path}'

    # rose picker
    # -----------
    # creates rose-meta.json and config_namelists.txt in
    # gungho/build
    logger.info('rose_picker')
    rose_picker = Script(rose_picker_tool)
    rose_picker.run(additional_parameters=[rose_meta_conf,
                                           '-directory', config_dir,
                                           '-include_dirs', lfric_source],
                    env=env)
    rose_meta = config_dir / 'rose-meta.json'

    # build_config_loaders
    # --------------------
    # builds a bunch of f90s from the json
    logger.info('GenerateNamelist')
    gen_namelist = Script(gen_namelist_tool)
    gen_namelist.run(additional_parameters=['-verbose', rose_meta,
                                            '-directory', config_dir],
                     cwd=config_dir)

    # create configuration_mod.f90 in source root
    # -------------------------------------------
    logger.info('GenerateLoader')
    names = [name.strip() for name in
             open(config_dir / 'config_namelists.txt').readlines()]
    configuration_mod_fpath = config_dir / 'configuration_mod.f90'
    gen_loader = Script(gen_loader_tool)
    gen_loader.run(additional_parameters=[configuration_mod_fpath,
                                          *names])

    # create feign_config_mod.f90 in source root
    # ------------------------------------------
    logger.info('GenerateFeigns')
    feign_config_mod_fpath = config_dir / 'feign_config_mod.f90'
    gft = Script(gen_feigns_tool)
    gft.run(additional_parameters=[rose_meta,
                                   '-output', feign_config_mod_fpath])

    find_source_files(config, source_root=config_dir)


# ============================================================================
@step
def fparser_workaround_stop_concatenation(config):
    """
    fparser can't handle string concat in a stop statement. This step is
    a workaround.

    https://github.com/stfc/fparser/issues/330

    """
    feign_path = None
    for file_path in config.artefact_store[ArtefactSet.FORTRAN_BUILD_FILES]:
        if file_path.name == 'feign_config_mod.f90':
            feign_path = file_path
            break
    else:
        raise RuntimeError("Could not find 'feign_config_mod.f90'.")

    # rename "broken" version
    broken_version = feign_path.with_suffix('.broken')
    shutil.move(feign_path, broken_version)

    # make fixed version
    bad = "_config: '// &\n        'Unable to close temporary file'"
    good = "_config: Unable to close temporary file'"

    open(feign_path, 'wt').write(
        open(broken_version, 'rt').read().replace(bad, good))


# ============================================================================
<<<<<<< HEAD
def get_transformation_script(fpath, config):
    ''':returns: the transformation script to be used by PSyclone.
    :rtype: Path

    '''
=======
def get_transformation_script(fpath: Path,
                              config: BuildConfig) -> Optional[Path]:
    ''':returns: the transformation script to be used by PSyclone.
    '''

>>>>>>> 015a0244
    optimisation_path = config.source_root / 'optimisation' / 'meto-spice'
    relative_path = None
    for base_path in [config.source_root, config.build_output]:
        try:
            relative_path = fpath.relative_to(base_path)
        except ValueError:
            pass
    if relative_path:
        local_transformation_script = (optimisation_path /
                                       (relative_path.with_suffix('.py')))
        if local_transformation_script.exists():
            return local_transformation_script

    global_transformation_script = optimisation_path / 'global.py'
    if global_transformation_script.exists():
        return global_transformation_script
<<<<<<< HEAD
    return ""
=======
    return None
>>>>>>> 015a0244
<|MERGE_RESOLUTION|>--- conflicted
+++ resolved
@@ -5,10 +5,7 @@
 from pathlib import Path
 
 from fab.artefacts import ArtefactSet
-<<<<<<< HEAD
-=======
 from fab.build_config import BuildConfig
->>>>>>> 015a0244
 from fab.steps import step
 from fab.steps.find_source_files import find_source_files
 from fab.tools import Category, Tool
@@ -116,19 +113,11 @@
 
 
 # ============================================================================
-<<<<<<< HEAD
-def get_transformation_script(fpath, config):
-    ''':returns: the transformation script to be used by PSyclone.
-    :rtype: Path
-
-    '''
-=======
 def get_transformation_script(fpath: Path,
                               config: BuildConfig) -> Optional[Path]:
     ''':returns: the transformation script to be used by PSyclone.
     '''
 
->>>>>>> 015a0244
     optimisation_path = config.source_root / 'optimisation' / 'meto-spice'
     relative_path = None
     for base_path in [config.source_root, config.build_output]:
@@ -145,8 +134,4 @@
     global_transformation_script = optimisation_path / 'global.py'
     if global_transformation_script.exists():
         return global_transformation_script
-<<<<<<< HEAD
-    return ""
-=======
-    return None
->>>>>>> 015a0244
+    return None