--- conflicted
+++ resolved
@@ -23,11 +23,7 @@
 # todo: optimisation path stuff
 
 
-<<<<<<< HEAD
-def file_filtering_36615(config):
-=======
 def file_filtering(config):
->>>>>>> 1955276c
     """Based on lfric_atm/fcm-make/extract.cfg"""
 
     science_root = config.source_root / 'science'
@@ -189,169 +185,6 @@
         # gungho dynamical core
         grab_folder(config, src=lfric_source / 'gungho/source/', dst_label='lfric')
 
-<<<<<<< HEAD
-def file_filtering_40984(config):
-    """Based on lfric_atm/fcm-make/extract.cfg"""
-
-    science_root = config.source_root / 'science'
-
-    return [
-        Exclude('unit-test', '/test/'),
-
-        Exclude(science_root / 'um'),
-        Include(science_root / 'um/atmosphere/AC_assimilation/iau_mod.F90'),
-        Include(science_root / 'um/atmosphere/aerosols'),
-        Include(science_root / 'um/atmosphere/atmosphere_service'),
-        Include(science_root / 'um/atmosphere/boundary_layer'),
-        Include(science_root / 'um/atmosphere/carbon/carbon_options_mod.F90'),
-        Include(science_root / 'um/atmosphere/convection'),
-        Include(science_root / 'um/atmosphere/convection/comorph/control/comorph_constants_mod.F90'),
-        Include(science_root / 'um/atmosphere/diffusion_and_filtering/leonard_incs_mod.F90'),
-        Include(science_root / 'um/atmosphere/diffusion_and_filtering/turb_diff_ctl_mod.F90'),
-        Include(science_root / 'um/atmosphere/diffusion_and_filtering/turb_diff_mod.F90'),
-        Include(science_root / 'um/atmosphere/dynamics'),
-        Include(science_root / 'um/atmosphere/dynamics_advection'),
-        Include(science_root / 'um/atmosphere/electric'),
-        Include(science_root / 'um/atmosphere/energy_correction/eng_corr_inputs_mod.F90'),
-        Include(science_root / 'um/atmosphere/energy_correction/flux_diag-fldiag1a.F90'),
-        Include(science_root / 'um/atmosphere/free_tracers/free_tracers_inputs_mod.F90'),
-        Include(science_root / 'um/atmosphere/free_tracers/water_tracers_mod.F90'),
-        Include(science_root / 'um/atmosphere/free_tracers/wtrac_all_phase_chg.F90'),
-        Include(science_root / 'um/atmosphere/free_tracers/wtrac_calc_ratio.F90'),
-        Include(science_root / 'um/atmosphere/free_tracers/wtrac_move_phase.F90'),
-        Include(science_root / 'um/atmosphere/idealised'),
-        Include(science_root / 'um/atmosphere/large_scale_cloud'),
-        Include(science_root / 'um/atmosphere/large_scale_precipitation'),
-        Include(science_root / 'um/atmosphere/PWS_diagnostics/pws_diags_mod.F90'),
-        Include(science_root / 'um/atmosphere/radiation_control/def_easyaerosol.F90'),
-        Include(science_root / 'um/atmosphere/radiation_control/easyaerosol_mod.F90'),
-        Include(science_root / 'um/atmosphere/radiation_control/easyaerosol_option_mod.F90'),
-        Include(science_root / 'um/atmosphere/radiation_control/easyaerosol_read_input_mod.F90'),
-        Include(science_root / 'um/atmosphere/radiation_control/fsd_parameters_mod.F90'),
-        Include(science_root / 'um/atmosphere/radiation_control/max_calls.F90'),
-        Include(science_root / 'um/atmosphere/radiation_control/r2_calc_total_cloud_cover.F90'),
-        Include(science_root / 'um/atmosphere/radiation_control/rad_input_mod.F90'),
-        Include(science_root / 'um/atmosphere/radiation_control/solinc_data.F90'),
-        Include(science_root / 'um/atmosphere/radiation_control/spec_sw_lw.F90'),
-        Include(science_root / 'um/atmosphere/stochastic_physics/stochastic_physics_run_mod.F90'),
-        Include(science_root / 'um/atmosphere/tracer_advection/trsrce-trsrce2a.F90'),
-        Include(science_root / 'um/control/dummy_libs/drhook/parkind1.F90'),
-        Include(science_root / 'um/control/dummy_libs/drhook/yomhook.F90'),
-        Include(science_root / 'um/control/glomap_clim_interface/glomap_clim_option_mod.F90'),
-        Include(science_root / 'um/control/grids'),
-        Include(science_root / 'um/control/misc'),
-        Include(science_root / 'um/control/mpp/decomp_params.F90'),
-        Include(science_root / 'um/control/mpp/um_parcore.F90'),
-        Include(science_root / 'um/control/mpp/um_parparams.F90'),
-        Include(science_root / 'um/control/mpp/um_parvars.F90'),
-        Include(science_root / 'um/control/stash/copydiag_3d_mod.F90'),
-        Include(science_root / 'um/control/stash/copydiag_mod.F90'),
-        Include(science_root / 'um/control/stash/cstash_mod.F90'),
-        Include(science_root / 'um/control/stash/profilename_length_mod.F90'),
-        Include(science_root / 'um/control/stash/set_levels_list.F90'),
-        Include(science_root / 'um/control/stash/set_pseudo_list.F90'),
-        Include(science_root / 'um/control/stash/stash_array_mod.F90'),
-        Include(science_root / 'um/control/stash/stparam_mod.F90'),
-        Include(science_root / 'um/control/stash/um_stashcode_mod.F90'),
-        Include(science_root / 'um/control/top_level'),
-        Include(science_root / 'um/control/ukca_interface/atmos_ukca_callback_mod.F90'),
-        Include(science_root / 'um/control/ukca_interface/atmos_ukca_humidity_mod.F90'),
-        Include(science_root / 'um/control/ukca_interface/get_emdiag_stash_mod.F90'),
-        Include(science_root / 'um/control/ukca_interface/ukca_d1_defs.F90'),
-        Include(science_root / 'um/control/ukca_interface/ukca_dissoc.F90'),
-        Include(science_root / 'um/control/ukca_interface/ukca_eg_tracers_total_mass_mod.F90'),
-        Include(science_root / 'um/control/ukca_interface/ukca_nmspec_mod.F90'),
-        Include(science_root / 'um/control/ukca_interface/ukca_option_mod.F90'),
-        Include(science_root / 'um/control/ukca_interface/ukca_photo_scheme_mod.F90'),
-        Include(science_root / 'um/control/ukca_interface/ukca_radaer_lut_in.F90'),
-        Include(science_root / 'um/control/ukca_interface/ukca_radaer_read_precalc.F90'),
-        Include(science_root / 'um/control/ukca_interface/ukca_radaer_read_presc_mod.F90'),
-        Include(science_root / 'um/control/ukca_interface/ukca_radaer_struct_mod.F90'),
-        Include(science_root / 'um/control/ukca_interface/ukca_scavenging_diags_mod.F90'),
-        Include(science_root / 'um/control/ukca_interface/ukca_scavenging_mod.F90'),
-        Include(science_root / 'um/control/ukca_interface/ukca_tracer_stash.F90'),
-        Include(science_root / 'um/control/ukca_interface/ukca_um_legacy_mod.F90'),
-        Include(science_root / 'um/control/ukca_interface/ukca_volcanic_so2.F90'),
-        Include(science_root / 'um/scm/modules/scmoptype_defn.F90'),
-        Include(science_root / 'um/scm/modules/s_scmop_mod.F90'),
-        Include(science_root / 'um/scm/modules/scm_convss_dg_mod.F90'),
-        Include(science_root / 'um/scm/stub/dgnstcs_glue_conv.F90'),
-        Include(science_root / 'um/scm/stub/scmoutput_stub.F90'),
-        Include(science_root / 'um/atmosphere/COSP/cosp_input_mod.F90'),
-        Include(science_root / 'um/control/coupling'),
-        Include(science_root / 'um/atmosphere/gravity_wave_drag/g_wave_input_mod.F90'),
-        Include(science_root / 'um/atmosphere/gravity_wave_drag/gw_ussp_prec_mod.F90'),
-        Include(science_root / 'um/atmosphere/gravity_wave_drag/gw_ussp_params_mod.F90'),
-        Include(science_root / 'um/atmosphere/gravity_wave_drag/gw_ussp_core_mod.F90'),
-        Include(science_root / 'um/atmosphere/gravity_wave_drag/gw_ussp_mod.F90'),
-        Include(science_root / 'um/atmosphere/gravity_wave_drag/gw_block.F90'),
-        Include(science_root / 'um/atmosphere/gravity_wave_drag/gw_wave.F90'),
-        Include(science_root / 'um/atmosphere/gravity_wave_drag/gw_setup.F90'),
-        Include(science_root / 'um/atmosphere/gravity_wave_drag/c_gwave_mod.F90'),
-        Include(science_root / 'um/utility/qxreconf/calc_fit_fsat.F'),
-
-        Exclude(science_root / 'jules'),
-        Include(science_root / 'jules/control/shared'),
-        Include(science_root / 'jules/control/lfric'),
-        Include(science_root / 'jules/control/cable/shared'),
-        Include(science_root / 'jules/control/cable/cable_land'),
-        Include(science_root / 'jules/control/cable/interface'),
-        Include(science_root / 'jules/control/cable/util'),
-        Include(science_root / 'jules/params/cable'),
-        Include(science_root / 'jules/science_cable'),
-        Include(science_root / 'jules/util/cable'),
-        Include(science_root / 'jules/initialisation/cable'),
-        Include(science_root / 'jules/control/standalone/jules_fields_mod.F90'),
-        Include(science_root / 'jules/util/shared/gridbox_mean_mod.F90'),
-        Include(science_root / 'jules/util/shared/metstats/metstats_mod.F90'),
-        Include(science_root / 'jules/initialisation/shared/allocate_jules_arrays.F90'),
-        Include(science_root / 'jules/initialisation/shared/freeze_soil.F90'),
-        Include(science_root / 'jules/initialisation/shared/calc_urban_aero_fields_mod.F90'),
-        Include(science_root / 'jules/initialisation/shared/check_compatible_options_mod.F90'),
-        Include(science_root / 'jules/science/deposition'),
-        Include(science_root / 'jules/science/params'),
-        Include(science_root / 'jules/science/radiation'),
-        Include(science_root / 'jules/science/snow'),
-        Include(science_root / 'jules/science/soil'),
-        Include(science_root / 'jules/science/surface'),
-        Include(science_root / 'jules/science/vegetation'),
-
-        Exclude(science_root / 'socrates'),
-        Include(science_root / 'socrates/radiance_core'),
-        Include(science_root / 'socrates/interface_core'),
-        Include(science_root / 'socrates/illumination'),
-
-        Exclude(science_root / 'ukca'),
-        Include(science_root / 'ukca/science'),
-        Include(science_root / 'ukca/control/core'),
-        Include(science_root / 'ukca/control/glomap_clim/interface'),
-
-        Include(science_root / 'shumlib/common/src'),
-        Exclude(science_root / 'shumlib/common/src/shumlib_version.c'),
-
-    ]
-
-
-if __name__ == '__main__':
-    lfric_source = lfric_source_config.source_root / 'lfric'
-    gpl_utils_source = gpl_utils_source_config.source_root / 'gpl_utils'
-
-    with BuildConfig(project_label='atm $compiler $two_stage') as config:
-
-        # todo: use different dst_labels because they all go into the same folder,
-        #       making it hard to see what came from where?
-        # internal dependencies
-        grab_folder(config, src=lfric_source / 'infrastructure/source/', dst_label='lfric')
-        grab_folder(config, src=lfric_source / 'components/driver/source/', dst_label='lfric')
-        grab_folder(config, src=lfric_source / 'components/science/source/', dst_label='lfric')
-        grab_folder(config, src=lfric_source / 'components/lfric-xios/source/', dst_label='lfric',)
-
-        # coupler - oasis component
-        grab_folder(config, src=lfric_source / 'components/coupler-oasis/source/', dst_label='lfric')
-
-        # gungho dynamical core
-        grab_folder(config, src=lfric_source / 'gungho/source/', dst_label='lfric')
-
         grab_folder(config, src=lfric_source / 'um_physics/source/', dst_label='lfric')
         grab_folder(config, src=lfric_source / 'socrates/source/', dst_label='lfric')
         grab_folder(config, src=lfric_source / 'jules/source/', dst_label='lfric')
@@ -364,20 +197,6 @@
         fcm_export(config, src='fcm:casim.xm_tr/src', dst_label='science/casim', revision='10024')
         fcm_export(config, src='fcm:ukca.xm_tr/src', dst_label='science/ukca', revision='um13.1')
 
-=======
-        grab_folder(config, src=lfric_source / 'um_physics/source/', dst_label='lfric')
-        grab_folder(config, src=lfric_source / 'socrates/source/', dst_label='lfric')
-        grab_folder(config, src=lfric_source / 'jules/source/', dst_label='lfric')
-
-        # UM physics - versions as required by the LFRIC_REVISION in grab_lfric.py
-        fcm_export(config, src='fcm:um.xm_tr/src', dst_label='science/um', revision=116114)
-        fcm_export(config, src='fcm:jules.xm_tr/src', dst_label='science/jules', revision=25084)
-        fcm_export(config, src='fcm:socrates.xm_tr/src', dst_label='science/socrates', revision='1277')
-        fcm_export(config, src='fcm:shumlib.xm_tr/', dst_label='science/shumlib', revision='um13.1')
-        fcm_export(config, src='fcm:casim.xm_tr/src', dst_label='science/casim', revision='10024')
-        fcm_export(config, src='fcm:ukca.xm_tr/src', dst_label='science/ukca', revision='um13.1')
-
->>>>>>> 1955276c
         # lfric_atm
         grab_folder(config, src=lfric_source / 'lfric_atm/source/', dst_label='lfric')
 
@@ -388,13 +207,7 @@
                      rose_meta_conf=lfric_source / 'lfric_atm/rose-meta/lfric-lfric_atm/HEAD/rose-meta.conf',
                      config_dir=config.source_root / 'lfric/configuration'),
 
-<<<<<<< HEAD
-        find_source_files(config, path_filters=file_filtering_40984(config))
-
-        # root_inc_files()
-=======
         find_source_files(config, path_filters=file_filtering(config))
->>>>>>> 1955276c
 
         # todo: bundle this in with the preprocessor, for a better ux?
         c_pragma_injector(config)
