--- conflicted
+++ resolved
@@ -20,11 +20,7 @@
 from fab.tools import ToolBox
 
 from grab_lfric import lfric_source_config, gpl_utils_source_config
-<<<<<<< HEAD
-from lfric_common import (configurator, fparser_workaround_stop_concatenation,
-=======
 from lfric_common import (API, configurator, fparser_workaround_stop_concatenation,
->>>>>>> 546ee9e6
                           get_transformation_script)
 
 logger = logging.getLogger('fab')
@@ -251,11 +247,7 @@
             kernel_roots=[state.build_output / 'lfric' / 'kernel'],
             transformation_script=get_transformation_script,
             cli_args=[],
-<<<<<<< HEAD
-            api="dynamo0.3",
-=======
             api=API,
->>>>>>> 546ee9e6
         )
 
         # todo: do we need this one in here?
