#!/usr/bin/env python3
##############################################################################
# (c) Crown copyright Met Office. All rights reserved.
# For further details please refer to the file COPYRIGHT
# which you should have received as part of this distribution
##############################################################################
import os

from fab.util import common_arg_parser

from fab.build_config import BuildConfig
from fab.steps.grab.fcm import FcmExport


def gcom_grab_config(revision=None, verbose=False):
    """
    Grab the gcom source.

    """
    return BuildConfig(
        project_label=f'gcom_source_{revision}',
        steps=[
<<<<<<< HEAD
            GrabFcm(src='fcm:gcom.xm_tr/build', revision=revision, dst="gcom"),
        ],
        verbose=verbose,
    )
=======
            FcmExport(src='fcm:gcom.xm_tr/build', revision=revision, dst="gcom"),
        ])
>>>>>>> ddc9d367


if __name__ == '__main__':
    arg_parser = common_arg_parser()
    arg_parser.add_argument('--revision', default=os.getenv('GCOM_REVISION', 'vn7.6'))
    args = arg_parser.parse_args()

    gcom_grab_config(revision=args.revision, verbose=args.verbose).run()<|MERGE_RESOLUTION|>--- conflicted
+++ resolved
@@ -20,15 +20,10 @@
     return BuildConfig(
         project_label=f'gcom_source_{revision}',
         steps=[
-<<<<<<< HEAD
-            GrabFcm(src='fcm:gcom.xm_tr/build', revision=revision, dst="gcom"),
+            FcmExport(src='fcm:gcom.xm_tr/build', revision=revision, dst="gcom"),
         ],
         verbose=verbose,
     )
-=======
-            FcmExport(src='fcm:gcom.xm_tr/build', revision=revision, dst="gcom"),
-        ])
->>>>>>> ddc9d367
 
 
 if __name__ == '__main__':
