##############################################################################
# (c) Crown copyright Met Office. All rights reserved.
# For further details please refer to the file COPYRIGHT
# which you should have received as part of this distribution
##############################################################################
from typing import List

from fab.steps import Step
from fab.steps.analyse import Analyse
from fab.steps.compile_c import CompileC
from fab.steps.compile_fortran import CompileFortran
from fab.steps.find_source_files import FindSourceFiles
from fab.steps.grab.folder import GrabFolder
from fab.steps.preprocess import c_preprocessor, fortran_preprocessor
<<<<<<< HEAD
=======
from fab.util import common_arg_parser

from grab_gcom import gcom_grab_config


def parse_args():
    arg_parser = common_arg_parser()
    arg_parser.add_argument('--revision', default=os.getenv('GCOM_REVISION', 'vn7.6'))
    args = arg_parser.parse_args()
    return args
>>>>>>> 1e939c7b


def common_build_steps(revision, fortran_compiler, fpic=False) -> List[Step]:

    fpp_flags = [
        '-P',
        '-I$source/gcom/include',
        '-DGC_VERSION="7.6"',
        '-DGC_BUILD_DATE="20220111"',
        '-DGC_DESCRIP="dummy desrip"',
        '-DPREC_64B', '-DMPILIB_32B',
    ]

    fpic = ['-fPIC'] if fpic else []

    steps = [
        GrabFolder(src=gcom_grab_config(revision=revision).source_root),
        FindSourceFiles(),
        c_preprocessor(),
        fortran_preprocessor(common_flags=fpp_flags),
        Analyse(),
        CompileC(common_flags=['-c', '-std=c99'] + fpic),
        CompileFortran(compiler=fortran_compiler, common_flags=fpic),
    ]

    return steps<|MERGE_RESOLUTION|>--- conflicted
+++ resolved
@@ -3,6 +3,7 @@
 # For further details please refer to the file COPYRIGHT
 # which you should have received as part of this distribution
 ##############################################################################
+import os
 from typing import List
 
 from fab.steps import Step
@@ -12,8 +13,6 @@
 from fab.steps.find_source_files import FindSourceFiles
 from fab.steps.grab.folder import GrabFolder
 from fab.steps.preprocess import c_preprocessor, fortran_preprocessor
-<<<<<<< HEAD
-=======
 from fab.util import common_arg_parser
 
 from grab_gcom import gcom_grab_config
@@ -24,7 +23,6 @@
     arg_parser.add_argument('--revision', default=os.getenv('GCOM_REVISION', 'vn7.6'))
     args = arg_parser.parse_args()
     return args
->>>>>>> 1e939c7b
 
 
 def common_build_steps(revision, fortran_compiler, fpic=False) -> List[Step]:
