[cylc]
    [[parameters]]
        pyver = "7", "11"
        compiler = gnu, ifort

[scheduling]
    [[dependencies]]
        graph = """
            build_tiny_fortran<pyver,compiler>
            grab_gcom<pyver,compiler> => build_gcom_ar<pyver,compiler>
            grab_gcom<pyver,compiler> => build_gcom_so<pyver,compiler>
            build_jules<pyver,compiler>
            build_gcom_ar<pyver,compiler> => build_um<pyver,compiler>
            grab_lfric<pyver,compiler> => mesh_tools<pyver,compiler>
            grab_lfric<pyver,compiler> => gungho<pyver,compiler>
            grab_lfric<pyver,compiler> => atm<pyver,compiler>
        """

[runtime]

    [[common<pyver,compiler>]]

        env-script = """
            module use /data/users/lfric/modules/modulefiles.rhel7
            module load environment/lfric/$CYLC_TASK_PARAM_compiler
            conda init bash
            conda activate sci-fab-3.$CYLC_TASK_PARAM_pyver
            PYTHONPATH=~/.conda/envs/sci-fab/lib/python3.$CYLC_TASK_PARAM_pyver/site-packages:$PYTHONPATH
            echo "PYTHONPATH IS " $PYTHONPATH
        """

        [[[job]]]
            batch system = slurm
            execution time limit = PT30M
        [[[directives]]]
            --mem=512
            --cpus-per-task=4
            --export=NONE
        [[[environment]]]
            FAB_WORKSPACE=$SCRATCH/fab_workspace_py3.${CYLC_TASK_PARAM_pyver}_$CYLC_TASK_PARAM_compiler
            GCOM_REVISION={{ GCOM_REVISION }}

    [[build_tiny_fortran<pyver,compiler>]]
        inherit = 'common<pyver,compiler>'
        script = build_tiny_fortran.py

    [[grab_gcom<pyver,compiler>]]
        inherit = 'common<pyver,compiler>'
        script = grab_gcom.py

    [[build_gcom_ar<pyver,compiler>]]
        inherit = 'common<pyver,compiler>'
        script = build_gcom_ar.py {{ VERBOSE }}

    [[build_gcom_so<pyver,compiler>]]
        inherit = 'common<pyver,compiler>'
        script = build_gcom_so.py {{ VERBOSE }}

    [[build_jules<pyver,compiler>]]
        inherit = 'common<pyver,compiler>'
        script = build_jules.py {{ VERBOSE }}
        [[[directives]]]
            --mem=1024

    [[build_um<pyver,compiler>]]
        inherit = 'common<pyver,compiler>'
<<<<<<< HEAD
        script = build_um.py {{ VERBOSE }}
=======
        script = build_um.py
>>>>>>> 1e939c7b
        [[[directives]]]
            --mem=2048

    [[grab_lfric<pyver,compiler>]]
        inherit = 'common<pyver,compiler>'
        script = grab_lfric.py

    [[mesh_tools<pyver,compiler>]]
        inherit = 'common<pyver,compiler>'
        script = mesh_tools.py {{ VERBOSE }}
        [[[directives]]]
            --mem=1024

    [[gungho<pyver,compiler>]]
        inherit = 'common<pyver,compiler>'
        script = gungho.py {{ VERBOSE }}
        [[[directives]]]
            --mem=2048

    [[atm<pyver,compiler>]]
        inherit = 'common<pyver,compiler>'
        script = atm.py {{ VERBOSE }}
        [[[directives]]]
            --mem=2048<|MERGE_RESOLUTION|>--- conflicted
+++ resolved
@@ -64,11 +64,7 @@
 
     [[build_um<pyver,compiler>]]
         inherit = 'common<pyver,compiler>'
-<<<<<<< HEAD
         script = build_um.py {{ VERBOSE }}
-=======
-        script = build_um.py
->>>>>>> 1e939c7b
         [[[directives]]]
             --mem=2048
 
