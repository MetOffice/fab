--- conflicted
+++ resolved
@@ -47,11 +47,7 @@
             config=None,  # type: ignore[arg-type]
             kernel_roots=[],
             transformation_script=mock_transformation_script,
-<<<<<<< HEAD
-            api="dynamo0.3",
-=======
             api=psyclone_lfric_api,
->>>>>>> 546ee9e6
             overrides_folder=None,
             override_files=None,  # type: ignore[arg-type]
         )
