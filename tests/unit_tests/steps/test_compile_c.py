--- conflicted
+++ resolved
@@ -6,11 +6,8 @@
 
 from fab.build_config import AddFlags, BuildConfig
 from fab.constants import BUILD_TREES, OBJECT_FILES
-<<<<<<< HEAD
 from fab.parse import AnalysedFile
-=======
 from fab.parse.c import AnalysedC
->>>>>>> 1e939c7b
 from fab.steps.compile_c import CompileC
 
 
