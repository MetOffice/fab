import os
from pathlib import Path
from unittest import mock

import pytest

from fab.build_config import AddFlags, BuildConfig
from fab.constants import BUILD_TREES, OBJECT_FILES
from fab.parse.c import AnalysedC
from fab.steps.compile_c import CompileC


@pytest.fixture
def content(tmp_path):
<<<<<<< HEAD
    config = BuildConfig('proj', source_root=Path('foo/src'), multiprocessing=False, fab_workspace=tmp_path)
    analysed_file = AnalysedC(fpath=Path('foo/src/foo.c'), file_hash=0)
=======
    config = BuildConfig('proj', multiprocessing=False, fab_workspace=tmp_path)
    analysed_file = AnalysedFile(fpath=Path(f'{config.source_root}/foo.c'), file_hash=0)
>>>>>>> 6d5256af
    with mock.patch.dict(os.environ, {'CC': 'foo_cc', 'CFLAGS': '-Denv_flag'}):
        with mock.patch('fab.steps.compile_c.get_compiler_version', return_value='1.2.3'):
            compiler = CompileC(path_flags=[
                AddFlags(match='$source/*', flags=['-I', 'foo/include', '-Dhello'])])
    artefact_store = {BUILD_TREES: {None: {analysed_file.fpath: analysed_file}}}
    expect_hash = 9120682468
    return config, artefact_store, compiler, analysed_file, expect_hash


# This is more of an integration test than a unit test
class Test_CompileC(object):

    def test_vanilla(self, content):
        # ensure the command is formed correctly
        config, artefact_store, compiler, analysed_file, expect_hash = content

        # run the step
        with mock.patch('fab.steps.compile_c.run_command') as mock_run_command:
            with mock.patch('fab.steps.compile_c.send_metric') as mock_send_metric:
                with mock.patch('pathlib.Path.mkdir'):
                    compiler.run(artefact_store=artefact_store, config=config)

        # ensure it made the correct command-line call from the child process
        mock_run_command.assert_called_with([
            'foo_cc', '-c', '-Denv_flag', '-I', 'foo/include', '-Dhello',
            f'{config.source_root}/foo.c', '-o', str(config.prebuild_folder / f'foo.{expect_hash:x}.o'),
        ])

        # ensure it sent a metric from the child process
        mock_send_metric.assert_called_once()

        # ensure it created the correct artefact collection
        assert artefact_store[OBJECT_FILES] == {
            None: {config.prebuild_folder / f'foo.{expect_hash:x}.o', }
        }

    def test_exception_handling(self, content):
        config, artefact_store, compiler, _, _ = content

        # mock the run command to raise
        with pytest.raises(RuntimeError):
            with mock.patch('fab.steps.compile_c.run_command', side_effect=Exception):
                with mock.patch('fab.steps.compile_c.send_metric') as mock_send_metric:
                    with mock.patch('pathlib.Path.mkdir'):
                        compiler.run(artefact_store=artefact_store, config=config)

        # ensure no metric was sent from the child process
        mock_send_metric.assert_not_called()


class Test_get_obj_combo_hash(object):

    def test_vanilla(self, content):
        config, artefact_store, compiler, analysed_file, expect_hash = content

        flags = compiler.flags.flags_for_path(analysed_file.fpath, config)
        result = compiler._get_obj_combo_hash(analysed_file, flags)

        assert result == expect_hash

    def test_change_file(self, content):
        config, artefact_store, compiler, analysed_file, expect_hash = content
        analysed_file._file_hash += 1

        flags = compiler.flags.flags_for_path(analysed_file.fpath, config)
        result = compiler._get_obj_combo_hash(analysed_file, flags)

        assert result == expect_hash + 1

    def test_change_flags(self, content):
        config, artefact_store, compiler, analysed_file, expect_hash = content
        compiler.flags.common_flags.append('-Dfoo')

        flags = compiler.flags.flags_for_path(analysed_file.fpath, config)
        result = compiler._get_obj_combo_hash(analysed_file, flags)

        assert result != expect_hash

    def test_change_compiler(self, content):
        config, artefact_store, compiler, analysed_file, expect_hash = content
        compiler.compiler = 'ooh_cc'

        flags = compiler.flags.flags_for_path(analysed_file.fpath, config)
        result = compiler._get_obj_combo_hash(analysed_file, flags)

        assert result != expect_hash

    def test_change_compiler_version(self, content):
        config, artefact_store, compiler, analysed_file, expect_hash = content
        compiler.compiler_version = '1.2.4'

        flags = compiler.flags.flags_for_path(analysed_file.fpath, config)
        result = compiler._get_obj_combo_hash(analysed_file, flags)

        assert result != expect_hash<|MERGE_RESOLUTION|>--- conflicted
+++ resolved
@@ -12,13 +12,8 @@
 
 @pytest.fixture
 def content(tmp_path):
-<<<<<<< HEAD
-    config = BuildConfig('proj', source_root=Path('foo/src'), multiprocessing=False, fab_workspace=tmp_path)
-    analysed_file = AnalysedC(fpath=Path('foo/src/foo.c'), file_hash=0)
-=======
     config = BuildConfig('proj', multiprocessing=False, fab_workspace=tmp_path)
-    analysed_file = AnalysedFile(fpath=Path(f'{config.source_root}/foo.c'), file_hash=0)
->>>>>>> 6d5256af
+    analysed_file = AnalysedC(fpath=Path(f'{config.source_root}/foo.c'), file_hash=0)
     with mock.patch.dict(os.environ, {'CC': 'foo_cc', 'CFLAGS': '-Denv_flag'}):
         with mock.patch('fab.steps.compile_c.get_compiler_version', return_value='1.2.3'):
             compiler = CompileC(path_flags=[
