from pathlib import Path
from unittest import mock

import pytest
from fab.parse.fortran import FortranParserWorkaround, AnalysedFortran
<<<<<<< HEAD

from fab.util import HashedFile

from fab.build_config import BuildConfig
from fab.parse import AnalysedFile
from fab.steps.analyse import Analyse, _gen_file_deps, _gen_symbol_table
=======

from fab.build_config import BuildConfig
from fab.dep_tree import AnalysedDependent
from fab.steps.analyse import Analyse
from fab.util import HashedFile
>>>>>>> 1e939c7b


@pytest.fixture
def analyser(tmp_path):
    analyser = Analyse()
    analyser._config = BuildConfig(
        'proj',
        fab_workspace=Path('tmp_path'),
        multiprocessing=False,
    )
    return analyser


class Test_gen_symbol_table(object):

    @pytest.fixture
    def analysed_files(self):
<<<<<<< HEAD
        return [AnalysedFortran(fpath=Path('foo.c'), symbol_defs=['foo_1', 'foo_2'], file_hash=0),
                AnalysedFortran(fpath=Path('bar.c'), symbol_defs=['bar_1', 'bar_2'], file_hash=0)]
=======
        return [AnalysedDependent(fpath=Path('foo.c'), symbol_defs=['foo_1', 'foo_2'], file_hash=0),
                AnalysedDependent(fpath=Path('bar.c'), symbol_defs=['bar_1', 'bar_2'], file_hash=0)]
>>>>>>> 1e939c7b

    def test_vanilla(self, analysed_files):
        result = _gen_symbol_table(analysed_files=analysed_files)

        assert result == {
            'foo_1': Path('foo.c'),
            'foo_2': Path('foo.c'),
            'bar_1': Path('bar.c'),
            'bar_2': Path('bar.c'),
        }

    def test_duplicate_symbol(self, analysed_files):
        # duplicate a symbol from the first file in the second file
        analysed_files[1].symbol_defs.add('foo_1')

        with pytest.warns(UserWarning):
            result = _gen_symbol_table(analysed_files=analysed_files)

        assert result == {
            'foo_1': Path('foo.c'),
            'foo_2': Path('foo.c'),
            'bar_1': Path('bar.c'),
            'bar_2': Path('bar.c'),
        }


class Test_gen_file_deps(object):

    def test_vanilla(self):

        my_file = Path('my_file.f90')
        symbols = {
            'my_mod': my_file,
            'my_func': my_file,
            'dep1_mod': Path('dep1_mod.f90'),
            'dep2': Path('dep2.c'),
        }

        analysed_files = [
            mock.Mock(
                spec=AnalysedDependent, fpath=my_file, symbol_deps={'my_func', 'dep1_mod', 'dep2'}, file_deps=set()),
        ]

        _gen_file_deps(analysed_files=analysed_files, symbols=symbols)

        assert analysed_files[0].file_deps == {symbols['dep1_mod'], symbols['dep2']}


# todo: this is fortran-ey - look for other changes from analysedfile to ananlysedfortran too
class Test_add_unreferenced_deps(object):

    def test_vanilla(self):
        analyser = Analyse(root_symbol=None)

        # we analysed the source folder and found these symbols
        symbol_table = {
            "root": Path("root.f90"),
            "root_dep": Path("root_dep.f90"),
            "util": Path("util.f90"),
            "util_dep": Path("util_dep.f90"),
        }

        # we extracted the build tree
        build_tree = {
<<<<<<< HEAD
            Path('root.f90'): AnalysedFortran(fpath=Path(), file_hash=0),
            Path('root_dep.f90'): AnalysedFortran(fpath=Path(), file_hash=0),
=======
            Path('root.f90'): AnalysedDependent(fpath=Path(), file_hash=0),
            Path('root_dep.f90'): AnalysedDependent(fpath=Path(), file_hash=0),
>>>>>>> 1e939c7b
        }

        # we want to force this symbol into the build (because it's not used via modules)
        analyser.unreferenced_deps = ['util']

        # the stuff to add to the build tree will be found in here
        all_analysed_files = {
            # root.f90 and root_util.f90 would also be in here but the test doesn't need them
<<<<<<< HEAD
            Path('util.f90'): AnalysedFortran(fpath=Path('util.f90'), file_deps={Path('util_dep.f90')}, file_hash=0),
            Path('util_dep.f90'): AnalysedFortran(fpath=Path('util_dep.f90'), file_hash=0),
=======
            Path('util.f90'): AnalysedDependent(fpath=Path('util.f90'), file_deps={Path('util_dep.f90')}, file_hash=0),
            Path('util_dep.f90'): AnalysedDependent(fpath=Path('util_dep.f90'), file_hash=0),
>>>>>>> 1e939c7b
        }

        analyser._add_unreferenced_deps(
            symbol_table=symbol_table, all_analysed_files=all_analysed_files, build_tree=build_tree)

        assert Path('util.f90') in build_tree
        assert Path('util_dep.f90') in build_tree

    # todo:
    # def test_duplicate(self):
    #     # ensure warning
    #     pass


class Test_parse_files(object):

    # todo: test the correct artefacts are marked as current for the cleanup step

    def test_exceptions(self, tmp_path):
        # make sure parse exceptions do not stop the build
        with mock.patch('fab.steps.Step.run_mp', return_value=[(Exception('foo'), None)]):
            analyse_step = Analyse(root_symbol=None)
            analyse_step._config = BuildConfig('proj', fab_workspace=tmp_path)

            analyse_step._parse_files(files=[])


class Test_add_manual_results(object):
    # test user-specified analysis results, for when fparser fails to parse a valid file.

    def test_vanilla(self):
<<<<<<< HEAD
        input = FortranParserWorkaround(fpath=Path('foo.f'), symbol_defs={'foo', })
        expect = AnalysedFortran(fpath=Path('foo.f'), file_hash=123, symbol_defs={'foo'})
=======
        # test normal usage of manual analysis results
        input = FortranParserWorkaround(fpath=Path('foo.f'), symbol_defs={'foo', })
        expect = AnalysedFortran(fpath=Path('foo.f'), file_hash=123, symbol_defs={'foo', })
>>>>>>> 1e939c7b

        analyser = Analyse(special_measure_analysis_results=[input])
        analysed_files = set()

        with mock.patch('fab.parse.fortran.file_checksum', return_value=HashedFile(None, 123)):
            analyser._add_manual_results(analysed_files=analysed_files)

        assert analysed_files == {expect}<|MERGE_RESOLUTION|>--- conflicted
+++ resolved
@@ -2,21 +2,13 @@
 from unittest import mock
 
 import pytest
-from fab.parse.fortran import FortranParserWorkaround, AnalysedFortran
-<<<<<<< HEAD
-
-from fab.util import HashedFile
-
-from fab.build_config import BuildConfig
-from fab.parse import AnalysedFile
-from fab.steps.analyse import Analyse, _gen_file_deps, _gen_symbol_table
-=======
 
 from fab.build_config import BuildConfig
 from fab.dep_tree import AnalysedDependent
-from fab.steps.analyse import Analyse
+from fab.parse import AnalysedFile
+from fab.parse.fortran import FortranParserWorkaround, AnalysedFortran
+from fab.steps.analyse import Analyse, _gen_file_deps, _gen_symbol_table
 from fab.util import HashedFile
->>>>>>> 1e939c7b
 
 
 @pytest.fixture
@@ -34,13 +26,8 @@
 
     @pytest.fixture
     def analysed_files(self):
-<<<<<<< HEAD
-        return [AnalysedFortran(fpath=Path('foo.c'), symbol_defs=['foo_1', 'foo_2'], file_hash=0),
-                AnalysedFortran(fpath=Path('bar.c'), symbol_defs=['bar_1', 'bar_2'], file_hash=0)]
-=======
         return [AnalysedDependent(fpath=Path('foo.c'), symbol_defs=['foo_1', 'foo_2'], file_hash=0),
                 AnalysedDependent(fpath=Path('bar.c'), symbol_defs=['bar_1', 'bar_2'], file_hash=0)]
->>>>>>> 1e939c7b
 
     def test_vanilla(self, analysed_files):
         result = _gen_symbol_table(analysed_files=analysed_files)
@@ -89,7 +76,7 @@
         assert analysed_files[0].file_deps == {symbols['dep1_mod'], symbols['dep2']}
 
 
-# todo: this is fortran-ey - look for other changes from analysedfile to ananlysedfortran too
+# todo: this is fortran-ey, move it?
 class Test_add_unreferenced_deps(object):
 
     def test_vanilla(self):
@@ -105,13 +92,8 @@
 
         # we extracted the build tree
         build_tree = {
-<<<<<<< HEAD
             Path('root.f90'): AnalysedFortran(fpath=Path(), file_hash=0),
             Path('root_dep.f90'): AnalysedFortran(fpath=Path(), file_hash=0),
-=======
-            Path('root.f90'): AnalysedDependent(fpath=Path(), file_hash=0),
-            Path('root_dep.f90'): AnalysedDependent(fpath=Path(), file_hash=0),
->>>>>>> 1e939c7b
         }
 
         # we want to force this symbol into the build (because it's not used via modules)
@@ -120,13 +102,8 @@
         # the stuff to add to the build tree will be found in here
         all_analysed_files = {
             # root.f90 and root_util.f90 would also be in here but the test doesn't need them
-<<<<<<< HEAD
             Path('util.f90'): AnalysedFortran(fpath=Path('util.f90'), file_deps={Path('util_dep.f90')}, file_hash=0),
             Path('util_dep.f90'): AnalysedFortran(fpath=Path('util_dep.f90'), file_hash=0),
-=======
-            Path('util.f90'): AnalysedDependent(fpath=Path('util.f90'), file_deps={Path('util_dep.f90')}, file_hash=0),
-            Path('util_dep.f90'): AnalysedDependent(fpath=Path('util_dep.f90'), file_hash=0),
->>>>>>> 1e939c7b
         }
 
         analyser._add_unreferenced_deps(
@@ -158,14 +135,9 @@
     # test user-specified analysis results, for when fparser fails to parse a valid file.
 
     def test_vanilla(self):
-<<<<<<< HEAD
-        input = FortranParserWorkaround(fpath=Path('foo.f'), symbol_defs={'foo', })
-        expect = AnalysedFortran(fpath=Path('foo.f'), file_hash=123, symbol_defs={'foo'})
-=======
         # test normal usage of manual analysis results
         input = FortranParserWorkaround(fpath=Path('foo.f'), symbol_defs={'foo', })
         expect = AnalysedFortran(fpath=Path('foo.f'), file_hash=123, symbol_defs={'foo', })
->>>>>>> 1e939c7b
 
         analyser = Analyse(special_measure_analysis_results=[input])
         analysed_files = set()
