--- conflicted
+++ resolved
@@ -122,15 +122,11 @@
 
     def test_exceptions(self, tmp_path):
         # make sure parse exceptions do not stop the build
-<<<<<<< HEAD
         with mock.patch('fab.steps.Step.run_mp', return_value=[(Exception('foo'), None)]):
             analyse_step = Analyse(root_symbol=None)
             analyse_step._config = BuildConfig('proj', fab_workspace=tmp_path)
 
             analyse_step._parse_files(files=[])
-=======
-        with mock.patch('fab.steps.Step.run_mp', return_value=[Exception('foo')]):
-            Analyse(root_symbol=None)._parse_files(files=[])
 
 
 class Test_add_manual_results(object):
@@ -146,5 +142,4 @@
         with mock.patch('fab.dep_tree.file_checksum', return_value=HashedFile(None, 123)):
             analyser._add_manual_results(analysed_files=analysed_files)
 
-        assert analysed_files == {expect}
->>>>>>> 32e04f44
+        assert analysed_files == {expect}