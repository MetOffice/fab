--- conflicted
+++ resolved
@@ -10,11 +10,7 @@
 from fab.constants import BUILD_TREES, OBJECT_FILES
 
 from fab.dep_tree import AnalysedFile
-<<<<<<< HEAD
-from fab.steps.compile_fortran import CompileFortran, get_compiler
-=======
-from fab.steps.compile_fortran import CompileFortran, _get_compiler_version
->>>>>>> 7b11157c
+from fab.steps.compile_fortran import CompileFortran, get_compiler, _get_compiler_version
 from fab.util import CompiledFile
 
 
@@ -251,16 +247,11 @@
 
     def test_compiler_hash(self):
         # changing the compiler must change the combo hash for the mods and obj
-<<<<<<< HEAD
-        compiler, flags, analysed_file, expect_object_fpath = self.content()
+        compiler, flags, analysed_file, _, _ = self.content()
+
         compiler.compiler = 'bar_cc'
-=======
-        compiler, flags, analysed_file, _, _ = self.content()
-
-        compiler.exe = 'bar_cc'
         obj_combo_hash = '16c5a5a06'
         mods_combo_hash = 'f5c8c6fc'
->>>>>>> 7b11157c
 
         with mock.patch('pathlib.Path.exists', side_effect=[True, True, False]):  # mod files exist, obj file doesn't
             with mock.patch('fab.steps.compile_fortran.CompileFortran.compile_file') as mock_compile_file:
@@ -319,137 +310,6 @@
         self.ensure_mods_stored(mock_copy, mods_combo_hash)
 
 
-# todo: test compile_file
-
-
-class Test_get_compiler_version(object):
-
-    def _check(self, full_version_string, expect):
-        with mock.patch('fab.steps.compile_fortran.run_command', return_value=full_version_string):
-            result = _get_compiler_version(None)
-        assert result == expect
-
-    def test_command_failure(self):
-        # if the command fails, we must return an empty string, not None, so it can still be hashed
-        with mock.patch('fab.steps.compile_fortran.run_command', side_effect=RuntimeError()):
-            assert _get_compiler_version(None) == '', 'expected empty string'
-
-    def test_unknown_command_response(self):
-        # if the full version output is in an unknown format, we must return an empty string
-        self._check(full_version_string='foo fortran 1.2.3', expect='')
-
-    def test_unknown_version_format(self):
-        # if the version is in an unknown format, we must return an empty string
-        full_version_string = dedent("""
-            Foo Fortran (Foo) 5 123456 (Foo Hat 4.8.5-44)
-            Copyright (C) 2022 Foo Software Foundation, Inc.
-        """)
-        self._check(full_version_string=full_version_string, expect='')
-
-    def test_2_part_version(self):
-        # test major.minor format
-        full_version_string = dedent("""
-            Foo Fortran (Foo) 5.6 123456 (Foo Hat 4.8.5-44)
-            Copyright (C) 2022 Foo Software Foundation, Inc.
-        """)
-        self._check(full_version_string=full_version_string, expect='5.6')
-
-    # Possibly overkill to cover so many gfortran versions but I had to go check them so might as well add them.
-    # Note: different sources, e.g conda, change the output slightly...
-
-    def test_gfortran_4(self):
-        full_version_string = dedent("""
-            GNU Fortran (GCC) 4.8.5 20150623 (Red Hat 4.8.5-44)
-            Copyright (C) 2015 Free Software Foundation, Inc.
-
-            GNU Fortran comes with NO WARRANTY, to the extent permitted by law.
-            You may redistribute copies of GNU Fortran
-            under the terms of the GNU General Public License.
-            For more information about these matters, see the file named COPYING
-
-        """)
-
-        self._check(full_version_string=full_version_string, expect='4.8.5')
-
-    def test_gfortran_6(self):
-        full_version_string = dedent("""
-            GNU Fortran (GCC) 6.1.0
-            Copyright (C) 2016 Free Software Foundation, Inc.
-            This is free software; see the source for copying conditions.  There is NO
-            warranty; not even for MERCHANTABILITY or FITNESS FOR A PARTICULAR PURPOSE.
-
-        """)
-
-        self._check(full_version_string=full_version_string, expect='6.1.0')
-
-    def test_gfortran_8(self):
-        full_version_string = dedent("""
-            GNU Fortran (conda-forge gcc 8.5.0-16) 8.5.0
-            Copyright (C) 2018 Free Software Foundation, Inc.
-            This is free software; see the source for copying conditions.  There is NO
-            warranty; not even for MERCHANTABILITY or FITNESS FOR A PARTICULAR PURPOSE.
-
-        """)
-
-        self._check(full_version_string=full_version_string, expect='8.5.0')
-
-    def test_gfortran_10(self):
-        full_version_string = dedent("""
-            GNU Fortran (conda-forge gcc 10.4.0-16) 10.4.0
-            Copyright (C) 2020 Free Software Foundation, Inc.
-            This is free software; see the source for copying conditions.  There is NO
-            warranty; not even for MERCHANTABILITY or FITNESS FOR A PARTICULAR PURPOSE.
-
-        """)
-
-        self._check(full_version_string=full_version_string, expect='10.4.0')
-
-    def test_gfortran_12(self):
-        full_version_string = dedent("""
-            GNU Fortran (conda-forge gcc 12.1.0-16) 12.1.0
-            Copyright (C) 2022 Free Software Foundation, Inc.
-            This is free software; see the source for copying conditions.  There is NO
-            warranty; not even for MERCHANTABILITY or FITNESS FOR A PARTICULAR PURPOSE.
-
-        """)
-
-        self._check(full_version_string=full_version_string, expect='12.1.0')
-
-    def test_ifort_14(self):
-        full_version_string = dedent("""
-            ifort (IFORT) 14.0.3 20140422
-            Copyright (C) 1985-2014 Intel Corporation.  All rights reserved.
-
-        """)
-
-        self._check(full_version_string=full_version_string, expect='14.0.3')
-
-    def test_ifort_15(self):
-        full_version_string = dedent("""
-            ifort (IFORT) 15.0.2 20150121
-            Copyright (C) 1985-2015 Intel Corporation.  All rights reserved.
-
-        """)
-
-        self._check(full_version_string=full_version_string, expect='15.0.2')
-
-    def test_ifort_17(self):
-        full_version_string = dedent("""
-            ifort (IFORT) 17.0.7 20180403
-            Copyright (C) 1985-2018 Intel Corporation.  All rights reserved.
-
-        """)
-
-        self._check(full_version_string=full_version_string, expect='17.0.7')
-
-    def test_ifort_19(self):
-        full_version_string = dedent("""
-            ifort (IFORT) 19.0.0.117 20180804
-            Copyright (C) 1985-2018 Intel Corporation.  All rights reserved.
-
-        """)
-
-<<<<<<< HEAD
 
         # todo: test different invocations end up with the right flags configured
 
@@ -513,6 +373,134 @@
 
     def test_with_flag(self):
         assert get_compiler('gfortran -c') == ('gfortran', ['-c'])
-=======
-        self._check(full_version_string=full_version_string, expect='19.0.0.117')
->>>>>>> 7b11157c
+
+
+
+class Test_get_compiler_version(object):
+
+    def _check(self, full_version_string, expect):
+        with mock.patch('fab.steps.compile_fortran.run_command', return_value=full_version_string):
+            result = _get_compiler_version(None)
+        assert result == expect
+
+    def test_command_failure(self):
+        # if the command fails, we must return an empty string, not None, so it can still be hashed
+        with mock.patch('fab.steps.compile_fortran.run_command', side_effect=RuntimeError()):
+            assert _get_compiler_version(None) == '', 'expected empty string'
+
+    def test_unknown_command_response(self):
+        # if the full version output is in an unknown format, we must return an empty string
+        self._check(full_version_string='foo fortran 1.2.3', expect='')
+
+    def test_unknown_version_format(self):
+        # if the version is in an unknown format, we must return an empty string
+        full_version_string = dedent("""
+            Foo Fortran (Foo) 5 123456 (Foo Hat 4.8.5-44)
+            Copyright (C) 2022 Foo Software Foundation, Inc.
+        """)
+        self._check(full_version_string=full_version_string, expect='')
+
+    def test_2_part_version(self):
+        # test major.minor format
+        full_version_string = dedent("""
+            Foo Fortran (Foo) 5.6 123456 (Foo Hat 4.8.5-44)
+            Copyright (C) 2022 Foo Software Foundation, Inc.
+        """)
+        self._check(full_version_string=full_version_string, expect='5.6')
+
+    # Possibly overkill to cover so many gfortran versions but I had to go check them so might as well add them.
+    # Note: different sources, e.g conda, change the output slightly...
+
+    def test_gfortran_4(self):
+        full_version_string = dedent("""
+            GNU Fortran (GCC) 4.8.5 20150623 (Red Hat 4.8.5-44)
+            Copyright (C) 2015 Free Software Foundation, Inc.
+
+            GNU Fortran comes with NO WARRANTY, to the extent permitted by law.
+            You may redistribute copies of GNU Fortran
+            under the terms of the GNU General Public License.
+            For more information about these matters, see the file named COPYING
+
+        """)
+
+        self._check(full_version_string=full_version_string, expect='4.8.5')
+
+    def test_gfortran_6(self):
+        full_version_string = dedent("""
+            GNU Fortran (GCC) 6.1.0
+            Copyright (C) 2016 Free Software Foundation, Inc.
+            This is free software; see the source for copying conditions.  There is NO
+            warranty; not even for MERCHANTABILITY or FITNESS FOR A PARTICULAR PURPOSE.
+
+        """)
+
+        self._check(full_version_string=full_version_string, expect='6.1.0')
+
+    def test_gfortran_8(self):
+        full_version_string = dedent("""
+            GNU Fortran (conda-forge gcc 8.5.0-16) 8.5.0
+            Copyright (C) 2018 Free Software Foundation, Inc.
+            This is free software; see the source for copying conditions.  There is NO
+            warranty; not even for MERCHANTABILITY or FITNESS FOR A PARTICULAR PURPOSE.
+
+        """)
+
+        self._check(full_version_string=full_version_string, expect='8.5.0')
+
+    def test_gfortran_10(self):
+        full_version_string = dedent("""
+            GNU Fortran (conda-forge gcc 10.4.0-16) 10.4.0
+            Copyright (C) 2020 Free Software Foundation, Inc.
+            This is free software; see the source for copying conditions.  There is NO
+            warranty; not even for MERCHANTABILITY or FITNESS FOR A PARTICULAR PURPOSE.
+
+        """)
+
+        self._check(full_version_string=full_version_string, expect='10.4.0')
+
+    def test_gfortran_12(self):
+        full_version_string = dedent("""
+            GNU Fortran (conda-forge gcc 12.1.0-16) 12.1.0
+            Copyright (C) 2022 Free Software Foundation, Inc.
+            This is free software; see the source for copying conditions.  There is NO
+            warranty; not even for MERCHANTABILITY or FITNESS FOR A PARTICULAR PURPOSE.
+
+        """)
+
+        self._check(full_version_string=full_version_string, expect='12.1.0')
+
+    def test_ifort_14(self):
+        full_version_string = dedent("""
+            ifort (IFORT) 14.0.3 20140422
+            Copyright (C) 1985-2014 Intel Corporation.  All rights reserved.
+
+        """)
+
+        self._check(full_version_string=full_version_string, expect='14.0.3')
+
+    def test_ifort_15(self):
+        full_version_string = dedent("""
+            ifort (IFORT) 15.0.2 20150121
+            Copyright (C) 1985-2015 Intel Corporation.  All rights reserved.
+
+        """)
+
+        self._check(full_version_string=full_version_string, expect='15.0.2')
+
+    def test_ifort_17(self):
+        full_version_string = dedent("""
+            ifort (IFORT) 17.0.7 20180403
+            Copyright (C) 1985-2018 Intel Corporation.  All rights reserved.
+
+        """)
+
+        self._check(full_version_string=full_version_string, expect='17.0.7')
+
+    def test_ifort_19(self):
+        full_version_string = dedent("""
+            ifort (IFORT) 19.0.0.117 20180804
+            Copyright (C) 1985-2018 Intel Corporation.  All rights reserved.
+
+        """)
+
+        self._check(full_version_string=full_version_string, expect='19.0.0.117')