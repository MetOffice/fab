--- conflicted
+++ resolved
@@ -7,14 +7,11 @@
 from types import SimpleNamespace
 from unittest import mock
 
-<<<<<<< HEAD
+import pytest
+
 from fab.steps.grab.fcm import GrabFcm
 from fab.steps.grab.folder import GrabFolder
-=======
-import pytest
-
-from fab.steps.grab import GrabFolder, GrabFcm, GrabGit
->>>>>>> 41cb3e3e
+from fab.steps.grab.git import GrabGit
 
 
 class TestGrabFolder(object):
