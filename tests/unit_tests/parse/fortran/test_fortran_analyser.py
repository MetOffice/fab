--- conflicted
+++ resolved
@@ -36,11 +36,7 @@
     test module.'''
     return AnalysedFortran(
         fpath=module_fpath,
-<<<<<<< HEAD
-        file_hash=1344519263,
-=======
         file_hash=1757501304,
->>>>>>> 7bb451fd
         module_defs={'foo_mod'},
         symbol_defs={'external_sub', 'external_func', 'foo_mod'},
         module_deps={'bar_mod', 'compute_chunk_size_mod'},
@@ -87,19 +83,12 @@
                     fpath=Path(tmp_file.name))
 
             module_expected.fpath = Path(tmp_file.name)
-<<<<<<< HEAD
-            module_expected._file_hash = 731743441
-            module_expected.program_defs = {'foo_mod'}
-            module_expected.module_defs = set()
-            module_expected.symbol_defs.update({'internal_sub', 'openmp_sentinel', 'internal_func'})
-=======
             module_expected._file_hash = 3388519280
             module_expected.program_defs = {'foo_mod'}
             module_expected.module_defs = set()
             module_expected.symbol_defs.update({'internal_func',
                                                 'internal_sub',
                                                 'openmp_sentinel'})
->>>>>>> 7bb451fd
 
             assert analysis == module_expected
             assert artefact == fortran_analyser._config.prebuild_folder \
