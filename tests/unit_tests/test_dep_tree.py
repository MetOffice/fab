--- conflicted
+++ resolved
@@ -2,32 +2,15 @@
 from typing import Dict
 
 import pytest
+
+from fab.dep_tree import extract_sub_tree, AnalysedDependent
 from fab.parse.c import AnalysedC
-
-<<<<<<< HEAD
-from fab.parse import AnalysedDependent
-
 from fab.parse.fortran import AnalysedFortran
-
-from fab.dep_tree import extract_sub_tree, add_mo_commented_file_deps
-=======
-from fab.dep_tree import extract_sub_tree, AnalysedDependent
->>>>>>> 1e939c7b
 
 
 @pytest.fixture
 def src_tree():
     return {
-<<<<<<< HEAD
-        Path('foo.f90'): AnalysedFortran(fpath=Path('foo.f90'), file_hash=0),
-        Path('root.f90'): AnalysedFortran(
-            fpath=Path('root.f90'), file_deps={Path('a.f90'), Path('b.f90')}, file_hash=0),
-        Path('a.f90'): AnalysedFortran(
-            fpath=Path('a.f90'), file_deps={Path('c.f90')}, file_hash=0),
-        Path('b.f90'): AnalysedFortran(
-            fpath=Path('b.f90'), file_deps={Path('c.f90')}, file_hash=0),
-        Path('c.f90'): AnalysedFortran(
-=======
         Path('foo.f90'): AnalysedDependent(fpath=Path('foo.f90'), file_hash=0),
         Path('root.f90'): AnalysedDependent(
             fpath=Path('root.f90'), file_deps={Path('a.f90'), Path('b.f90')}, file_hash=0),
@@ -36,7 +19,6 @@
         Path('b.f90'): AnalysedDependent(
             fpath=Path('b.f90'), file_deps={Path('c.f90')}, file_hash=0),
         Path('c.f90'): AnalysedDependent(
->>>>>>> 1e939c7b
             fpath=Path('c.f90'), file_deps=set(), file_hash=0),
     }
 
@@ -49,39 +31,4 @@
         del expect[Path('foo.f90')]
         assert result == expect
 
-<<<<<<< HEAD
-    # todo: check missing deps raise a message
-
-
-class Test_AnalysedFile(object):
-
-    def test_save_load(self, tmp_path):
-
-        af = AnalysedFortran(
-            fpath=Path('/foo/bar.f90'), file_hash=123,
-            module_defs={'bar_mod1', 'bar_mod2'}, symbol_defs={'bar_mod1', 'bar_mod2', 'bar_func1', 'bar_func2'},
-            module_deps={'dep_mod1', 'dep_mod2'}, symbol_deps={'dep_mod1', 'dep_mod2', 'dep_func1', 'dep_func2'},
-            file_deps={Path('file_dep1'), Path('file_dep2')}, mo_commented_file_deps={'c_dep1.c', 'c_dep2.c'},
-        )
-
-        fpath = tmp_path / 'foo.an'
-        af.save(fpath)
-        assert AnalysedFortran.load(fpath) == af
-
-
-def test_add_mo_commented_file_deps():
-
-    f90 = Path('something/foo.f90')
-    c = Path('something/bar.c')
-
-    source_tree: Dict[Path, AnalysedDependent] = {
-        f90: AnalysedFortran(fpath=f90, file_hash=0, mo_commented_file_deps=['bar.c']),
-        c: AnalysedC(fpath=c, file_hash=0),
-    }
-
-    add_mo_commented_file_deps(source_tree=source_tree)
-
-    assert c in source_tree[f90].file_deps
-=======
-    # todo: check missing deps raise a message
->>>>>>> 1e939c7b
+    # todo: check missing deps raise a message