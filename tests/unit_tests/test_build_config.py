--- conflicted
+++ resolved
@@ -6,14 +6,10 @@
 from textwrap import dedent
 from unittest import mock
 
-from fab.parse.fortran import AnalysedFortran
 
 from fab.build_config import BuildConfig
-<<<<<<< HEAD
-=======
 from fab.parse.fortran import AnalysedFortran
 from fab.steps.cleanup_prebuilds import CleanupPrebuilds
->>>>>>> 1e939c7b
 from fab.steps.compile_fortran import CompileFortran
 
 
@@ -26,11 +22,7 @@
         # We're testing the general reporting mechanism here, once they get back to the top,
         # that the newlines *within* the tool error are displayed correctly.
 
-<<<<<<< HEAD
         mock_source = {None: [AnalysedFortran('foo.f90', file_hash=0)]}
-=======
-        mock_source = {None: [AnalysedFortran('foo.f', file_hash=0)]}
->>>>>>> 1e939c7b
 
         with mock.patch('fab.steps.compile_fortran.get_compiler_version', return_value='1.2.3'):
             with mock.patch('fab.steps.compile_fortran.DEFAULT_SOURCE_GETTER', return_value=mock_source):
@@ -46,12 +38,8 @@
         except Exception as err:
             assert '1\n2\n3' in str(err)
 
-<<<<<<< HEAD
-# todo: test the cleanup step is added - that code had become broken!
-=======
     def test_run_prep(self):
         # ensure the cleanup step is added
         config = BuildConfig('proj')
         config._run_prep()
-        assert isinstance(config.steps[0], CleanupPrebuilds)
->>>>>>> 1e939c7b
+        assert isinstance(config.steps[0], CleanupPrebuilds)