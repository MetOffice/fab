--- conflicted
+++ resolved
@@ -10,7 +10,7 @@
 from fab.newtools import ToolBox
 
 
-class TestBuildConfig(object):
+class TestBuildConfig():
 
     def test_error_newlines(self, tmp_path):
         # Check cli tool errors have newlines displayed correctly.
@@ -26,12 +26,7 @@
 
     def test_add_cleanup(self):
         # ensure the cleanup step is added
-<<<<<<< HEAD
         with BuildConfig('proj', ToolBox()) as config:
-            assert CLEANUP_COUNT not in config._artefact_store
-=======
-        with BuildConfig('proj') as config:
             assert CLEANUP_COUNT not in config.artefact_store
->>>>>>> 4eb9a4d3
-            pass
+
         assert CLEANUP_COUNT in config.artefact_store