# ##############################################################################
#  (c) Crown copyright Met Office. All rights reserved.
#  For further details please refer to the file COPYRIGHT
#  which you should have received as part of this distribution
# ##############################################################################
from textwrap import dedent
from unittest import mock

<<<<<<< HEAD
from fab.parse.fortran import AnalysedFortran
=======
from fab.steps.cleanup_prebuilds import CleanupPrebuilds
>>>>>>> 6d5256af

from fab.build_config import BuildConfig
from fab.steps.compile_fortran import CompileFortran


class TestBuildConfig(object):

    def test_error_newlines(self, tmp_path):
        # Check cli tool errors have newlines displayed correctly.
        # v0.9.0a1 displayed then as `\\n` (see #164).
        # It's up to the various steps to insert newlines *between* their message and the tool error.
        # We're testing the general reporting mechanism here, once they get back to the top,
        # that the newlines *within* the tool error are displayed correctly.

        mock_source = {None: [AnalysedFortran('foo.f', file_hash=0)]}

        with mock.patch('fab.steps.compile_fortran.get_compiler_version', return_value='1.2.3'):
            with mock.patch('fab.steps.compile_fortran.DEFAULT_SOURCE_GETTER', return_value=mock_source):
                config = BuildConfig('proj', fab_workspace=tmp_path, multiprocessing=False, steps=[
                    CompileFortran(compiler='foofc')])

        run_command = 'fab.steps.compile_fortran.run_command'
        err = dedent("foo error\n1\n2\n3")

        try:
            with mock.patch(run_command, side_effect=RuntimeError(err)):
                config.run()
        except Exception as err:
            assert '1\n2\n3' in str(err)

    def test_run_prep(self):
        # ensure the cleanup step is added
        config = BuildConfig('proj')
        config._run_prep()
        assert isinstance(config.steps[0], CleanupPrebuilds)<|MERGE_RESOLUTION|>--- conflicted
+++ resolved
@@ -6,13 +6,9 @@
 from textwrap import dedent
 from unittest import mock
 
-<<<<<<< HEAD
+from fab.build_config import BuildConfig
 from fab.parse.fortran import AnalysedFortran
-=======
 from fab.steps.cleanup_prebuilds import CleanupPrebuilds
->>>>>>> 6d5256af
-
-from fab.build_config import BuildConfig
 from fab.steps.compile_fortran import CompileFortran
 
 
