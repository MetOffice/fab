--- conflicted
+++ resolved
@@ -16,10 +16,6 @@
     artefact_store = ArtefactStore()
     assert len(artefact_store) == len(ArtefactSet)
     assert isinstance(artefact_store, dict)
-<<<<<<< HEAD
-    assert ArtefactSet.CURRENT_PREBUILDS in artefact_store
-=======
->>>>>>> 015a0244
     for artefact in ArtefactSet:
         if artefact in [ArtefactSet.OBJECT_FILES,
                         ArtefactSet.OBJECT_ARCHIVES]:
@@ -38,15 +34,6 @@
     d = Path("d.F90.nocopy")
     e = Path("e.f90.donotcopyeither")
     # Try adding a single path, a set and a list:
-<<<<<<< HEAD
-    artefact_store.add(ArtefactSet.ALL_SOURCE, a)
-    artefact_store.copy_artefacts(ArtefactSet.ALL_SOURCE,
-                                  ArtefactSet.CURRENT_PREBUILDS)
-    assert artefact_store[ArtefactSet.CURRENT_PREBUILDS] == set([a])
-    artefact_store.add(ArtefactSet.ALL_SOURCE, [b, c])
-    artefact_store.add(ArtefactSet.ALL_SOURCE, set([d, e]))
-    assert (artefact_store[ArtefactSet.ALL_SOURCE] ==
-=======
     artefact_store.add(ArtefactSet.INITIAL_SOURCE, a)
     artefact_store.copy_artefacts(ArtefactSet.INITIAL_SOURCE,
                                   ArtefactSet.CURRENT_PREBUILDS)
@@ -54,35 +41,22 @@
     artefact_store.add(ArtefactSet.INITIAL_SOURCE, [b, c])
     artefact_store.add(ArtefactSet.INITIAL_SOURCE, set([d, e]))
     assert (artefact_store[ArtefactSet.INITIAL_SOURCE] ==
->>>>>>> 015a0244
             set([a, b, c, d, e]))
 
     # Make sure that the previous copy did not get modified:
     assert artefact_store[ArtefactSet.CURRENT_PREBUILDS] == set([a])
-<<<<<<< HEAD
-    artefact_store.copy_artefacts(ArtefactSet.ALL_SOURCE,
-=======
-    artefact_store.copy_artefacts(ArtefactSet.INITIAL_SOURCE,
->>>>>>> 015a0244
+    artefact_store.copy_artefacts(ArtefactSet.INITIAL_SOURCE,
                                   ArtefactSet.CURRENT_PREBUILDS)
     assert (artefact_store[ArtefactSet.CURRENT_PREBUILDS] ==
             set([a, b, c, d, e]))
     # Now copy with suffix filtering:
-<<<<<<< HEAD
-    artefact_store.copy_artefacts(ArtefactSet.ALL_SOURCE,
-=======
-    artefact_store.copy_artefacts(ArtefactSet.INITIAL_SOURCE,
->>>>>>> 015a0244
+    artefact_store.copy_artefacts(ArtefactSet.INITIAL_SOURCE,
                                   ArtefactSet.FORTRAN_BUILD_FILES,
                                   suffixes=[".F90", ".f90"])
     assert artefact_store[ArtefactSet.FORTRAN_BUILD_FILES] == set([a, b, c])
 
     # Make sure filtering is case sensitive
-<<<<<<< HEAD
-    artefact_store.copy_artefacts(ArtefactSet.ALL_SOURCE,
-=======
-    artefact_store.copy_artefacts(ArtefactSet.INITIAL_SOURCE,
->>>>>>> 015a0244
+    artefact_store.copy_artefacts(ArtefactSet.INITIAL_SOURCE,
                                   ArtefactSet.C_BUILD_FILES,
                                   suffixes=[".f90"])
     assert artefact_store[ArtefactSet.C_BUILD_FILES] == set([a, c])
@@ -102,15 +76,6 @@
 def test_artefact_store_replace() -> None:
     '''Tests the replace function.'''
     artefact_store = ArtefactStore()
-<<<<<<< HEAD
-    artefact_store.add(ArtefactSet.ALL_SOURCE, [Path("a"), Path("b"),
-                                                Path("c")])
-    artefact_store.replace(ArtefactSet.ALL_SOURCE,
-                           remove_files=[Path("a"), Path("b")],
-                           add_files=[Path("B")])
-    assert artefact_store[ArtefactSet.ALL_SOURCE] == set([Path("B"),
-                                                          Path("c")])
-=======
     artefact_store.add(ArtefactSet.INITIAL_SOURCE, [Path("a"), Path("b"),
                                                     Path("c")])
     artefact_store.replace(ArtefactSet.INITIAL_SOURCE,
@@ -118,7 +83,6 @@
                            add_files=[Path("B")])
     assert artefact_store[ArtefactSet.INITIAL_SOURCE] == set([Path("B"),
                                                               Path("c")])
->>>>>>> 015a0244
 
     # Test the behaviour for dictionaries
     with pytest.raises(RuntimeError) as err:
@@ -216,15 +180,9 @@
 def test_collection_getter() -> None:
     '''Test CollectionGetter.'''
     artefact_store = ArtefactStore()
-<<<<<<< HEAD
-    artefact_store.add(ArtefactSet.ALL_SOURCE, ["a", "b", "c"])
-    cg = CollectionGetter(ArtefactSet.ALL_SOURCE)
-    assert artefact_store[ArtefactSet.ALL_SOURCE] == cg(artefact_store)
-=======
     artefact_store.add(ArtefactSet.INITIAL_SOURCE, ["a", "b", "c"])
     cg = CollectionGetter(ArtefactSet.INITIAL_SOURCE)
     assert artefact_store[ArtefactSet.INITIAL_SOURCE] == cg(artefact_store)
->>>>>>> 015a0244
 
 
 def test_collection_concat():
