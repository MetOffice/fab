--- conflicted
+++ resolved
@@ -38,23 +38,6 @@
         return 'https://github.com/metomi/fab-test-data.git'
 
     def test_checkout_url(self, tmp_path, url, config):
-<<<<<<< HEAD
-        git_checkout(config, src=url, dst_label='tiny_fortran')
-        # todo: The commit will keep changing. Perhaps make a non-changing branch
-        assert __current_commit(config.source_root / 'tiny_fortran') == '3cba55e'
-
-    def test_checkout_branch(self, tmp_path, url, config):
-        git_checkout(config, src=url, dst_label='tiny_fortran', revision='main')
-        assert __current_commit(config.source_root / 'tiny_fortran') == '3cba55e'
-
-    def test_checkout_tag(self, tmp_path, url, config):
-        git_checkout(config, src=url, dst_label='tiny_fortran', revision='early')
-        assert __current_commit(config.source_root / 'tiny_fortran') == 'ee56489'
-
-    def test_checkout_commit(self, tmp_path, url, config):
-        git_checkout(config, src=url, dst_label='tiny_fortran', revision='ee5648928893701c5dbccdbf0561c0038352a5ff')
-        assert __current_commit(config.source_root / 'tiny_fortran') == 'ee56489'
-=======
         with pytest.warns(UserWarning, match="_metric_send_conn not set, cannot send metrics"):
             git_checkout(config, src=url, dst_label='tiny_fortran')
             # todo: The commit will keep changing. Perhaps make a non-changing branch
@@ -74,7 +57,6 @@
         with pytest.warns(UserWarning, match="_metric_send_conn not set, cannot send metrics"):
             git_checkout(config, src=url, dst_label='tiny_fortran', revision='ee5648928893701c5dbccdbf0561c0038352a5ff')
             assert current_commit(config.source_root / 'tiny_fortran') == 'ee56489'
->>>>>>> e51cbfbb
 
 
 # todo: we could do with a test to ensure left-over files from previous fetches are cleaned away
